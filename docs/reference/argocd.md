--- conflicted
+++ resolved
@@ -125,14 +125,10 @@
 Processors.Operation | 10 | The number of operation processors.
 Processors.Status | 20 | The number of status processors.
 Resources | [Empty] | The container compute resources.
-<<<<<<< HEAD
 LogLevel | info | The log level to be used by the ArgoCD Application Controller component. Valid options are debug, info, error, and warn.
 AppSync | 3m | AppSync is used to control the sync frequency of ArgoCD Applications
-=======
-LogLevel | info | The log level to be used by the ArgoCd Application Controller component. Valid options are debug, info, error, and warn.
 Sharding.enabled | false | Whether to enable sharding on the ArgoCD Application Controller component. Useful when managing a large number of clusters to relieve memory pressure on the controller component.
 Sharding.replicas | 1 | The number of replicas that will be used to support sharding of the ArgoCD Application Controller.
->>>>>>> e8914026
 
 ### Controller Example
 
