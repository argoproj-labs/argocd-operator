// Copyright 2019 ArgoCD Operator Developers
//
// Licensed under the Apache License, Version 2.0 (the "License");
// you may not use this file except in compliance with the License.
// You may obtain a copy of the License at
//
// 	http://www.apache.org/licenses/LICENSE-2.0
//
// Unless required by applicable law or agreed to in writing, software
// distributed under the License is distributed on an "AS IS" BASIS,
// WITHOUT WARRANTIES OR CONDITIONS OF ANY KIND, either express or implied.
// See the License for the specific language governing permissions and
// limitations under the License.

package argocd

import (
	"context"
	"fmt"
	"reflect"
	"strconv"
	"time"

	appsv1 "k8s.io/api/apps/v1"
	corev1 "k8s.io/api/core/v1"
	metav1 "k8s.io/apimachinery/pkg/apis/meta/v1"
	"k8s.io/apimachinery/pkg/util/intstr"
	"sigs.k8s.io/controller-runtime/pkg/client"
	"sigs.k8s.io/controller-runtime/pkg/controller/controllerutil"

	argoproj "github.com/argoproj-labs/argocd-operator/api/v1beta1"
	"github.com/argoproj-labs/argocd-operator/common"
	"github.com/argoproj-labs/argocd-operator/pkg/argoutil"
)

func getRedisHAReplicas(cr *argoproj.ArgoCD) *int32 {
	replicas := common.ArgoCDDefaultRedisHAReplicas
	// TODO: Allow override of this value through CR?
	return &replicas
}

// newStatefulSet returns a new StatefulSet instance for the given ArgoCD instance.
func newStatefulSet(cr *argoproj.ArgoCD) *appsv1.StatefulSet {
	return &appsv1.StatefulSet{
		ObjectMeta: metav1.ObjectMeta{
			Name:      cr.Name,
			Namespace: cr.Namespace,
			Labels:    argoutil.LabelsForCluster(cr),
		},
	}
}

// newStatefulSetWithName returns a new StatefulSet instance for the given ArgoCD using the given name.
func newStatefulSetWithName(name string, component string, cr *argoproj.ArgoCD) *appsv1.StatefulSet {
	ss := newStatefulSet(cr)
	ss.ObjectMeta.Name = name

	lbls := ss.ObjectMeta.Labels
	lbls[common.ArgoCDKeyName] = name
	lbls[common.ArgoCDKeyComponent] = component
	ss.ObjectMeta.Labels = lbls

	ss.Spec = appsv1.StatefulSetSpec{
		Selector: &metav1.LabelSelector{
			MatchLabels: map[string]string{
				common.ArgoCDKeyName: name,
			},
		},
		Template: corev1.PodTemplateSpec{
			ObjectMeta: metav1.ObjectMeta{
				Labels: map[string]string{
					common.ArgoCDKeyName: name,
				},
			},
			Spec: corev1.PodSpec{
				NodeSelector: common.DefaultNodeSelector(),
			},
		},
	}
	if cr.Spec.NodePlacement != nil {
		ss.Spec.Template.Spec.NodeSelector = argoutil.AppendStringMap(ss.Spec.Template.Spec.NodeSelector, cr.Spec.NodePlacement.NodeSelector)
		ss.Spec.Template.Spec.Tolerations = cr.Spec.NodePlacement.Tolerations
	}
	ss.Spec.ServiceName = name

	return ss
}

// newStatefulSetWithSuffix returns a new StatefulSet instance for the given ArgoCD using the given suffix.
func newStatefulSetWithSuffix(suffix string, component string, cr *argoproj.ArgoCD) *appsv1.StatefulSet {
	return newStatefulSetWithName(fmt.Sprintf("%s-%s", cr.Name, suffix), component, cr)
}

func (r *ReconcileArgoCD) reconcileRedisStatefulSet(cr *argoproj.ArgoCD) error {
	ss := newStatefulSetWithSuffix("redis-ha-server", "redis", cr)

	ss.Spec.PodManagementPolicy = appsv1.OrderedReadyPodManagement
	ss.Spec.Replicas = getRedisHAReplicas(cr)
	ss.Spec.Selector = &metav1.LabelSelector{
		MatchLabels: map[string]string{
<<<<<<< HEAD
			common.AppK8sKeyName: argoutil.NameWithSuffix(cr.Name, "redis-ha"),
		},
	}

	ss.Spec.ServiceName = argoutil.NameWithSuffix(cr.Name, "redis-ha")
=======
			common.ArgoCDKeyName: nameWithSuffix("redis-ha", cr),
		},
	}

	ss.Spec.ServiceName = nameWithSuffix("redis-ha", cr)
>>>>>>> 260cca02

	ss.Spec.Template.ObjectMeta = metav1.ObjectMeta{
		Annotations: map[string]string{
			"checksum/init-config": "7128bfbb51eafaffe3c33b1b463e15f0cf6514cec570f9d9c4f2396f28c724ac", // TODO: Should this be hard-coded?
		},
		Labels: map[string]string{
<<<<<<< HEAD
			common.AppK8sKeyName: argoutil.NameWithSuffix(cr.Name, "redis-ha"),
=======
			common.ArgoCDKeyName: nameWithSuffix("redis-ha", cr),
>>>>>>> 260cca02
		},
	}

	ss.Spec.Template.Spec.Affinity = &corev1.Affinity{
		PodAntiAffinity: &corev1.PodAntiAffinity{
			RequiredDuringSchedulingIgnoredDuringExecution: []corev1.PodAffinityTerm{{
				LabelSelector: &metav1.LabelSelector{
					MatchLabels: map[string]string{
<<<<<<< HEAD
						common.AppK8sKeyName: argoutil.NameWithSuffix(cr.Name, "redis-ha"),
=======
						common.ArgoCDKeyName: nameWithSuffix("redis-ha", cr),
>>>>>>> 260cca02
					},
				},
				TopologyKey: common.ArgoCDKeyHostname,
			}},
		},
	}

	f := false
	ss.Spec.Template.Spec.AutomountServiceAccountToken = &f

	ss.Spec.Template.Spec.Containers = []corev1.Container{
		{
			Args: []string{
				"/data/conf/redis.conf",
			},
			Command: []string{
				"redis-server",
			},
			Image:           getRedisHAContainerImage(cr),
			ImagePullPolicy: corev1.PullIfNotPresent,
			LivenessProbe: &corev1.Probe{
				ProbeHandler: corev1.ProbeHandler{
					Exec: &corev1.ExecAction{
						Command: []string{
							"sh",
							"-c",
							"/health/redis_liveness.sh",
						},
					},
				},
				FailureThreshold:    int32(5),
				InitialDelaySeconds: int32(30),
				PeriodSeconds:       int32(15),
				SuccessThreshold:    int32(1),
				TimeoutSeconds:      int32(15),
			},
			Name: "redis",
			Ports: []corev1.ContainerPort{{
				ContainerPort: common.ArgoCDDefaultRedisPort,
				Name:          "redis",
			}},
			ReadinessProbe: &corev1.Probe{
				ProbeHandler: corev1.ProbeHandler{
					Exec: &corev1.ExecAction{
						Command: []string{
							"sh",
							"-c",
							"/health/redis_readiness.sh",
						},
					},
				},
				FailureThreshold:    int32(5),
				InitialDelaySeconds: int32(30),
				PeriodSeconds:       int32(15),
				SuccessThreshold:    int32(1),
				TimeoutSeconds:      int32(15),
			},
			Resources: getRedisHAResources(cr),
			SecurityContext: &corev1.SecurityContext{
				AllowPrivilegeEscalation: boolPtr(false),
				Capabilities: &corev1.Capabilities{
					Drop: []corev1.Capability{
						"ALL",
					},
				},
				RunAsNonRoot: boolPtr(true),
			},
			VolumeMounts: []corev1.VolumeMount{
				{
					MountPath: "/data",
					Name:      "data",
				},
				{
					MountPath: "/health",
					Name:      "health",
				},
				{
					Name:      common.ArgoCDRedisServerTLSSecretName,
					MountPath: "/app/config/redis/tls",
				},
			},
		},
		{
			Args: []string{
				"/data/conf/sentinel.conf",
			},
			Command: []string{
				"redis-sentinel",
			},
			Image:           getRedisHAContainerImage(cr),
			ImagePullPolicy: corev1.PullIfNotPresent,
			LivenessProbe: &corev1.Probe{
				ProbeHandler: corev1.ProbeHandler{
					Exec: &corev1.ExecAction{
						Command: []string{
							"sh",
							"-c",
							"/health/sentinel_liveness.sh",
						},
					},
				},
				FailureThreshold:    int32(5),
				InitialDelaySeconds: int32(30),
				PeriodSeconds:       int32(15),
				SuccessThreshold:    int32(1),
				TimeoutSeconds:      int32(15),
			},
			Name: "sentinel",
			Ports: []corev1.ContainerPort{{
				ContainerPort: common.ArgoCDDefaultRedisSentinelPort,
				Name:          "sentinel",
			}},
			ReadinessProbe: &corev1.Probe{
				ProbeHandler: corev1.ProbeHandler{
					Exec: &corev1.ExecAction{
						Command: []string{
							"sh",
							"-c",
							"/health/sentinel_liveness.sh",
						},
					},
				},
				FailureThreshold:    int32(5),
				InitialDelaySeconds: int32(30),
				PeriodSeconds:       int32(15),
				SuccessThreshold:    int32(1),
				TimeoutSeconds:      int32(15),
			},
			Resources: getRedisHAResources(cr),
			SecurityContext: &corev1.SecurityContext{
				AllowPrivilegeEscalation: boolPtr(false),
				Capabilities: &corev1.Capabilities{
					Drop: []corev1.Capability{
						"ALL",
					},
				},
				RunAsNonRoot: boolPtr(true),
			},
			VolumeMounts: []corev1.VolumeMount{
				{
					MountPath: "/data",
					Name:      "data",
				},
				{
					MountPath: "/health",
					Name:      "health",
				},
				{
					Name:      common.ArgoCDRedisServerTLSSecretName,
					MountPath: "/app/config/redis/tls",
				},
			},
		},
	}

	ss.Spec.Template.Spec.InitContainers = []corev1.Container{{
		Args: []string{
			"/readonly-config/init.sh",
		},
		Command: []string{
			"sh",
		},
		Env: []corev1.EnvVar{
			{
				Name:  "SENTINEL_ID_0",
				Value: "3c0d9c0320bb34888c2df5757c718ce6ca992ce6", // TODO: Should this be hard-coded?
			},
			{
				Name:  "SENTINEL_ID_1",
				Value: "40000915ab58c3fa8fd888fb8b24711944e6cbb4", // TODO: Should this be hard-coded?
			},
			{
				Name:  "SENTINEL_ID_2",
				Value: "2bbec7894d954a8af3bb54d13eaec53cb024e2ca", // TODO: Should this be hard-coded?
			},
		},
		Image:           getRedisHAContainerImage(cr),
		ImagePullPolicy: corev1.PullIfNotPresent,
		Name:            "config-init",
		Resources:       getRedisHAResources(cr),
		SecurityContext: &corev1.SecurityContext{
			AllowPrivilegeEscalation: boolPtr(false),
			Capabilities: &corev1.Capabilities{
				Drop: []corev1.Capability{
					"ALL",
				},
			},
			RunAsNonRoot: boolPtr(true),
		},
		VolumeMounts: []corev1.VolumeMount{
			{
				MountPath: "/readonly-config",
				Name:      "config",
				ReadOnly:  true,
			},
			{
				MountPath: "/data",
				Name:      "data",
			},
			{
				Name:      common.ArgoCDRedisServerTLSSecretName,
				MountPath: "/app/config/redis/tls",
			},
		},
	}}

	var fsGroup int64 = 1000
	var runAsNonRoot bool = true
	var runAsUser int64 = 1000

	ss.Spec.Template.Spec.SecurityContext = &corev1.PodSecurityContext{
		FSGroup:      &fsGroup,
		RunAsNonRoot: &runAsNonRoot,
		RunAsUser:    &runAsUser,
	}
	AddSeccompProfileForOpenShift(r.Client, &ss.Spec.Template.Spec)

<<<<<<< HEAD
	ss.Spec.Template.Spec.ServiceAccountName = argoutil.NameWithSuffix(cr.Name, "argocd-redis-ha")
=======
	ss.Spec.Template.Spec.ServiceAccountName = nameWithSuffix("argocd-redis-ha", cr)
>>>>>>> 260cca02

	var terminationGracePeriodSeconds int64 = 60
	ss.Spec.Template.Spec.TerminationGracePeriodSeconds = &terminationGracePeriodSeconds

	var defaultMode int32 = 493
	ss.Spec.Template.Spec.Volumes = []corev1.Volume{
		{
			Name: "config",
			VolumeSource: corev1.VolumeSource{
				ConfigMap: &corev1.ConfigMapVolumeSource{
					LocalObjectReference: corev1.LocalObjectReference{
						Name: common.ArgoCDRedisHAConfigMapName,
					},
				},
			},
		},
		{
			Name: "health",
			VolumeSource: corev1.VolumeSource{
				ConfigMap: &corev1.ConfigMapVolumeSource{
					DefaultMode: &defaultMode,
					LocalObjectReference: corev1.LocalObjectReference{
						Name: common.ArgoCDRedisHAHealthConfigMapName,
					},
				},
			},
		},
		{
			Name: "data",
			VolumeSource: corev1.VolumeSource{
				EmptyDir: &corev1.EmptyDirVolumeSource{},
			},
		},
		{
			Name: common.ArgoCDRedisServerTLSSecretName,
			VolumeSource: corev1.VolumeSource{
				Secret: &corev1.SecretVolumeSource{
					SecretName: common.ArgoCDRedisServerTLSSecretName,
					Optional:   boolPtr(true),
				},
			},
		},
	}

	ss.Spec.UpdateStrategy = appsv1.StatefulSetUpdateStrategy{
		Type: appsv1.RollingUpdateStatefulSetStrategyType,
	}

	if err := applyReconcilerHook(cr, ss, ""); err != nil {
		return err
	}

	existing := newStatefulSetWithSuffix("redis-ha-server", "redis", cr)
	if argoutil.IsObjectFound(r.Client, cr.Namespace, existing.Name, existing) {
<<<<<<< HEAD
		if !cr.Spec.HA.Enabled {
			// StatefulSet exists but HA enabled flag has been set to false, delete the StatefulSet
=======
		if !(cr.Spec.HA.Enabled && cr.Spec.Redis.IsEnabled()) {
			// StatefulSet exists but either HA or component enabled flag has been set to false, delete the StatefulSet
>>>>>>> 260cca02
			return r.Client.Delete(context.TODO(), existing)
		}

		desiredImage := getRedisHAContainerImage(cr)
		changed := false
		updateNodePlacementStateful(existing, ss, &changed)
		for i, container := range existing.Spec.Template.Spec.Containers {
			if container.Image != desiredImage {
				existing.Spec.Template.Spec.Containers[i].Image = getRedisHAContainerImage(cr)
				existing.Spec.Template.ObjectMeta.Labels["image.upgraded"] = time.Now().UTC().Format("01022006-150406-MST")
				changed = true
			}

			if !reflect.DeepEqual(ss.Spec.Template.Spec.Containers[i].Resources, existing.Spec.Template.Spec.Containers[i].Resources) {
				existing.Spec.Template.Spec.Containers[i].Resources = ss.Spec.Template.Spec.Containers[i].Resources
				changed = true
			}
		}

		if !reflect.DeepEqual(ss.Spec.Template.Spec.InitContainers[0].Resources, existing.Spec.Template.Spec.InitContainers[0].Resources) {
			existing.Spec.Template.Spec.InitContainers[0].Resources = ss.Spec.Template.Spec.InitContainers[0].Resources
			changed = true
		}

		if changed {
			return r.Client.Update(context.TODO(), existing)
		}

		return nil // StatefulSet found, do nothing
	}

	if !cr.Spec.Redis.IsEnabled() {
		log.Info("Redis disabled. Skipping starting Redis.") // Redis not enabled, do nothing.
		return nil
	}

	if !cr.Spec.HA.Enabled {
		return nil // HA not enabled, do nothing.
	}

	if err := controllerutil.SetControllerReference(cr, ss, r.Scheme); err != nil {
		return err
	}
	return r.Client.Create(context.TODO(), ss)
}

func getArgoControllerContainerEnv(cr *argoproj.ArgoCD) []corev1.EnvVar {
	env := make([]corev1.EnvVar, 0)

	env = append(env, corev1.EnvVar{
		Name:  "HOME",
		Value: "/home/argocd",
	})

	if cr.Spec.Controller.Sharding.Enabled {
		env = append(env, corev1.EnvVar{
			Name:  "ARGOCD_CONTROLLER_REPLICAS",
			Value: fmt.Sprint(cr.Spec.Controller.Sharding.Replicas),
		})
	}

	if cr.Spec.Controller.AppSync != nil {
		env = append(env, corev1.EnvVar{
			Name:  "ARGOCD_RECONCILIATION_TIMEOUT",
			Value: strconv.FormatInt(int64(cr.Spec.Controller.AppSync.Seconds()), 10) + "s",
		})
	}

	return env
}

func (r *ReconcileArgoCD) getApplicationControllerReplicaCount(cr *argoproj.ArgoCD) int32 {
	var replicas int32 = common.ArgocdApplicationControllerDefaultReplicas
	var minShards int32 = cr.Spec.Controller.Sharding.MinShards
	var maxShards int32 = cr.Spec.Controller.Sharding.MaxShards

	if cr.Spec.Controller.Sharding.DynamicScalingEnabled != nil && *cr.Spec.Controller.Sharding.DynamicScalingEnabled {

		// TODO: add the same validations to Validation Webhook once webhook has been introduced
		if minShards < 1 {
			log.Info("Minimum number of shards cannot be less than 1. Setting default value to 1")
			minShards = 1
		}

		if maxShards < minShards {
			log.Info("Maximum number of shards cannot be less than minimum number of shards. Setting maximum shards same as minimum shards")
			maxShards = minShards
		}

		clustersPerShard := cr.Spec.Controller.Sharding.ClustersPerShard
		if clustersPerShard < 1 {
			log.Info("clustersPerShard cannot be less than 1. Defaulting to 1.")
			clustersPerShard = 1
		}

		clusterSecrets, err := r.getClusterSecrets(cr)
		if err != nil {
			// If we were not able to query cluster secrets, return the default count of replicas (ArgocdApplicationControllerDefaultReplicas)
			log.Error(err, "Error retreiving cluster secrets for ArgoCD instance %s", cr.Name)
			return replicas
		}

		replicas = int32(len(clusterSecrets.Items)) / clustersPerShard

		if replicas < minShards {
			replicas = minShards
		}

		if replicas > maxShards {
			replicas = maxShards
		}

		return replicas

	} else if cr.Spec.Controller.Sharding.Replicas != 0 && cr.Spec.Controller.Sharding.Enabled {
		return cr.Spec.Controller.Sharding.Replicas
	}

	return replicas
}

func (r *ReconcileArgoCD) reconcileApplicationControllerStatefulSet(cr *argoproj.ArgoCD, useTLSForRedis bool) error {

	replicas := r.getApplicationControllerReplicaCount(cr)

	ss := newStatefulSetWithSuffix("application-controller", "application-controller", cr)
	ss.Spec.Replicas = &replicas
	controllerEnv := cr.Spec.Controller.Env
	// Sharding setting explicitly overrides a value set in the env
	controllerEnv = argoutil.EnvMerge(controllerEnv, getArgoControllerContainerEnv(cr), true)
	// Let user specify their own environment first
	controllerEnv = argoutil.EnvMerge(controllerEnv, proxyEnvVars(), false)
	podSpec := &ss.Spec.Template.Spec
	podSpec.Containers = []corev1.Container{{
		Command:         getArgoApplicationControllerCommand(cr, useTLSForRedis),
		Image:           getArgoContainerImage(cr),
		ImagePullPolicy: corev1.PullAlways,
		Name:            "argocd-application-controller",
		Env:             controllerEnv,
		Ports: []corev1.ContainerPort{
			{
				ContainerPort: 8082,
			},
		},
		ReadinessProbe: &corev1.Probe{
			ProbeHandler: corev1.ProbeHandler{
				HTTPGet: &corev1.HTTPGetAction{
					Path: "/healthz",
					Port: intstr.FromInt(8082),
				},
			},
			InitialDelaySeconds: 5,
			PeriodSeconds:       10,
		},
		Resources: getArgoApplicationControllerResources(cr),
		SecurityContext: &corev1.SecurityContext{
			AllowPrivilegeEscalation: boolPtr(false),
			Capabilities: &corev1.Capabilities{
				Drop: []corev1.Capability{
					"ALL",
				},
			},
			RunAsNonRoot: boolPtr(true),
		},
		VolumeMounts: []corev1.VolumeMount{
			{
				Name:      "argocd-repo-server-tls",
				MountPath: "/app/config/controller/tls",
			},
			{
				Name:      common.ArgoCDRedisServerTLSSecretName,
				MountPath: "/app/config/controller/tls/redis",
			},
		},
	}}
<<<<<<< HEAD
	openshift.AddSeccompProfileForOpenShift(cr, podSpec, r.Client)

	podSpec.ServiceAccountName = argoutil.NameWithSuffix(cr.Name, "argocd-application-controller")
=======
	AddSeccompProfileForOpenShift(r.Client, podSpec)
	podSpec.ServiceAccountName = nameWithSuffix("argocd-application-controller", cr)
>>>>>>> 260cca02
	podSpec.Volumes = []corev1.Volume{
		{
			Name: "argocd-repo-server-tls",
			VolumeSource: corev1.VolumeSource{
				Secret: &corev1.SecretVolumeSource{
					SecretName: common.ArgoCDRepoServerTLSSecretName,
					Optional:   boolPtr(true),
				},
			},
		},
		{
			Name: common.ArgoCDRedisServerTLSSecretName,
			VolumeSource: corev1.VolumeSource{
				Secret: &corev1.SecretVolumeSource{
					SecretName: common.ArgoCDRedisServerTLSSecretName,
					Optional:   boolPtr(true),
				},
			},
		},
	}

	ss.Spec.Template.Spec.Affinity = &corev1.Affinity{
		PodAntiAffinity: &corev1.PodAntiAffinity{
			PreferredDuringSchedulingIgnoredDuringExecution: []corev1.WeightedPodAffinityTerm{{
				PodAffinityTerm: corev1.PodAffinityTerm{
					LabelSelector: &metav1.LabelSelector{
						MatchLabels: map[string]string{
<<<<<<< HEAD
							common.AppK8sKeyName: argoutil.NameWithSuffix(cr.Name, "argocd-application-controller"),
=======
							common.ArgoCDKeyName: nameWithSuffix("argocd-application-controller", cr),
>>>>>>> 260cca02
						},
					},
					TopologyKey: common.ArgoCDKeyHostname,
				},
				Weight: int32(100),
			},
				{
					PodAffinityTerm: corev1.PodAffinityTerm{
						LabelSelector: &metav1.LabelSelector{
							MatchLabels: map[string]string{
								common.ArgoCDKeyPartOf: common.ArgoCDAppName,
							},
						},
						TopologyKey: common.ArgoCDKeyHostname,
					},
					Weight: int32(5),
				}},
		},
	}

	// Handle import/restore from ArgoCDExport
	export := r.getArgoCDExport(cr)
	if export == nil {
		log.Info("existing argocd export not found, skipping import")
	} else {
		podSpec.InitContainers = []corev1.Container{{
			Command:         getArgoImportCommand(r.Client, cr),
			Env:             proxyEnvVars(getArgoImportContainerEnv(export)...),
			Resources:       getArgoApplicationControllerResources(cr),
			Image:           getArgoImportContainerImage(export),
			ImagePullPolicy: corev1.PullAlways,
			Name:            "argocd-import",
			SecurityContext: &corev1.SecurityContext{
				AllowPrivilegeEscalation: boolPtr(false),
				Capabilities: &corev1.Capabilities{
					Drop: []corev1.Capability{
						"ALL",
					},
				},
				RunAsNonRoot: boolPtr(true),
			},
			VolumeMounts: getArgoImportVolumeMounts(),
		}}

		podSpec.Volumes = getArgoImportVolumes(export)
	}

	invalidImagePod := containsInvalidImage(cr, r)
	if invalidImagePod {
		if err := r.Client.Delete(context.TODO(), ss); err != nil {
			return err
		}
	}

	existing := newStatefulSetWithSuffix("application-controller", "application-controller", cr)
	if argoutil.IsObjectFound(r.Client, cr.Namespace, existing.Name, existing) {
<<<<<<< HEAD
=======
		if !cr.Spec.Controller.IsEnabled() {
			log.Info("Existing application controller found but should be disabled. Deleting Application Controller")
			// Delete existing deployment for Application Controller, if any ..
			return r.Client.Delete(context.TODO(), existing)
		}
>>>>>>> 260cca02
		actualImage := existing.Spec.Template.Spec.Containers[0].Image
		desiredImage := getArgoContainerImage(cr)
		changed := false
		if actualImage != desiredImage {
			existing.Spec.Template.Spec.Containers[0].Image = desiredImage
			existing.Spec.Template.ObjectMeta.Labels["image.upgraded"] = time.Now().UTC().Format("01022006-150406-MST")
			changed = true
		}
		desiredCommand := getArgoApplicationControllerCommand(cr, useTLSForRedis)
		if isRepoServerTLSVerificationRequested(cr) {
			desiredCommand = append(desiredCommand, "--repo-server-strict-tls")
		}
		updateNodePlacementStateful(existing, ss, &changed)
		if !reflect.DeepEqual(desiredCommand, existing.Spec.Template.Spec.Containers[0].Command) {
			existing.Spec.Template.Spec.Containers[0].Command = desiredCommand
			changed = true
		}

		if !reflect.DeepEqual(existing.Spec.Template.Spec.Containers[0].Env,
			ss.Spec.Template.Spec.Containers[0].Env) {
			existing.Spec.Template.Spec.Containers[0].Env = ss.Spec.Template.Spec.Containers[0].Env
			changed = true
		}
		if !reflect.DeepEqual(ss.Spec.Template.Spec.Volumes, existing.Spec.Template.Spec.Volumes) {
			existing.Spec.Template.Spec.Volumes = ss.Spec.Template.Spec.Volumes
			changed = true
		}
		if !reflect.DeepEqual(ss.Spec.Template.Spec.Containers[0].VolumeMounts,
			existing.Spec.Template.Spec.Containers[0].VolumeMounts) {
			existing.Spec.Template.Spec.Containers[0].VolumeMounts = ss.Spec.Template.Spec.Containers[0].VolumeMounts
			changed = true
		}
		if !reflect.DeepEqual(ss.Spec.Template.Spec.Containers[0].Resources, existing.Spec.Template.Spec.Containers[0].Resources) {
			existing.Spec.Template.Spec.Containers[0].Resources = ss.Spec.Template.Spec.Containers[0].Resources
			changed = true
		}
		if !reflect.DeepEqual(ss.Spec.Replicas, existing.Spec.Replicas) {
			existing.Spec.Replicas = ss.Spec.Replicas
			changed = true
		}

		if changed {
			return r.Client.Update(context.TODO(), existing)
		}
		return nil // StatefulSet found with nothing to do, move along...
	}

	if !cr.Spec.Controller.IsEnabled() {
		log.Info("Application Controller disabled. Skipping starting application controller.")
		return nil
	}

	// Delete existing deployment for Application Controller, if any ..
	deploy := newDeploymentWithSuffix("application-controller", "application-controller", cr)
	if argoutil.IsObjectFound(r.Client, deploy.Namespace, deploy.Name, deploy) {
		if err := r.Client.Delete(context.TODO(), deploy); err != nil {
			return err
		}
	}

	if err := controllerutil.SetControllerReference(cr, ss, r.Scheme); err != nil {
		return err
	}
	return r.Client.Create(context.TODO(), ss)
}

// reconcileStatefulSets will ensure that all StatefulSets are present for the given ArgoCD.
func (r *ReconcileArgoCD) reconcileStatefulSets(cr *argoproj.ArgoCD, useTLSForRedis bool) error {
	if err := r.reconcileApplicationControllerStatefulSet(cr, useTLSForRedis); err != nil {
		return err
	}
	if err := r.reconcileRedisStatefulSet(cr); err != nil {
		return err
	}
	return nil
}

// triggerStatefulSetRollout will update the label with the given key to trigger a new rollout of the StatefulSet.
<<<<<<< HEAD
func (r *ArgoCDReconciler) triggerStatefulSetRollout(sts *appsv1.StatefulSet, key string) error {
=======
func (r *ReconcileArgoCD) triggerStatefulSetRollout(sts *appsv1.StatefulSet, key string) error {
>>>>>>> 260cca02
	if !argoutil.IsObjectFound(r.Client, sts.Namespace, sts.Name, sts) {
		log.Info(fmt.Sprintf("unable to locate deployment with name: %s", sts.Name))
		return nil
	}

	sts.Spec.Template.ObjectMeta.Labels[key] = nowNano()
	return r.Client.Update(context.TODO(), sts)
}

// to update nodeSelector and tolerations in reconciler
func updateNodePlacementStateful(existing *appsv1.StatefulSet, ss *appsv1.StatefulSet, changed *bool) {
	if !reflect.DeepEqual(existing.Spec.Template.Spec.NodeSelector, ss.Spec.Template.Spec.NodeSelector) {
		existing.Spec.Template.Spec.NodeSelector = ss.Spec.Template.Spec.NodeSelector
		*changed = true
	}
	if !reflect.DeepEqual(existing.Spec.Template.Spec.Tolerations, ss.Spec.Template.Spec.Tolerations) {
		existing.Spec.Template.Spec.Tolerations = ss.Spec.Template.Spec.Tolerations
		*changed = true
	}
}

// Returns true if a StatefulSet has pods in ErrImagePull or ImagePullBackoff state.
// These pods cannot be restarted automatially due to known kubernetes issue https://github.com/kubernetes/kubernetes/issues/67250
func containsInvalidImage(cr *argoproj.ArgoCD, r *ReconcileArgoCD) bool {

	brokenPod := false

	podList := &corev1.PodList{}
	listOption := client.MatchingLabels{common.ArgoCDKeyName: fmt.Sprintf("%s-%s", cr.Name, "application-controller")}

	if err := r.Client.List(context.TODO(), podList, listOption); err != nil {
		log.Error(err, "Failed to list Pods")
	}
	if len(podList.Items) > 0 {
		if len(podList.Items[0].Status.ContainerStatuses) > 0 {
			if podList.Items[0].Status.ContainerStatuses[0].State.Waiting != nil && (podList.Items[0].Status.ContainerStatuses[0].State.Waiting.Reason == "ImagePullBackOff" || podList.Items[0].Status.ContainerStatuses[0].State.Waiting.Reason == "ErrImagePull") {
				brokenPod = true
			}
		}
	}
	return brokenPod
}<|MERGE_RESOLUTION|>--- conflicted
+++ resolved
@@ -98,30 +98,18 @@
 	ss.Spec.Replicas = getRedisHAReplicas(cr)
 	ss.Spec.Selector = &metav1.LabelSelector{
 		MatchLabels: map[string]string{
-<<<<<<< HEAD
-			common.AppK8sKeyName: argoutil.NameWithSuffix(cr.Name, "redis-ha"),
-		},
-	}
-
-	ss.Spec.ServiceName = argoutil.NameWithSuffix(cr.Name, "redis-ha")
-=======
 			common.ArgoCDKeyName: nameWithSuffix("redis-ha", cr),
 		},
 	}
 
 	ss.Spec.ServiceName = nameWithSuffix("redis-ha", cr)
->>>>>>> 260cca02
 
 	ss.Spec.Template.ObjectMeta = metav1.ObjectMeta{
 		Annotations: map[string]string{
 			"checksum/init-config": "7128bfbb51eafaffe3c33b1b463e15f0cf6514cec570f9d9c4f2396f28c724ac", // TODO: Should this be hard-coded?
 		},
 		Labels: map[string]string{
-<<<<<<< HEAD
-			common.AppK8sKeyName: argoutil.NameWithSuffix(cr.Name, "redis-ha"),
-=======
 			common.ArgoCDKeyName: nameWithSuffix("redis-ha", cr),
->>>>>>> 260cca02
 		},
 	}
 
@@ -130,11 +118,7 @@
 			RequiredDuringSchedulingIgnoredDuringExecution: []corev1.PodAffinityTerm{{
 				LabelSelector: &metav1.LabelSelector{
 					MatchLabels: map[string]string{
-<<<<<<< HEAD
-						common.AppK8sKeyName: argoutil.NameWithSuffix(cr.Name, "redis-ha"),
-=======
 						common.ArgoCDKeyName: nameWithSuffix("redis-ha", cr),
->>>>>>> 260cca02
 					},
 				},
 				TopologyKey: common.ArgoCDKeyHostname,
@@ -352,11 +336,7 @@
 	}
 	AddSeccompProfileForOpenShift(r.Client, &ss.Spec.Template.Spec)
 
-<<<<<<< HEAD
-	ss.Spec.Template.Spec.ServiceAccountName = argoutil.NameWithSuffix(cr.Name, "argocd-redis-ha")
-=======
 	ss.Spec.Template.Spec.ServiceAccountName = nameWithSuffix("argocd-redis-ha", cr)
->>>>>>> 260cca02
 
 	var terminationGracePeriodSeconds int64 = 60
 	ss.Spec.Template.Spec.TerminationGracePeriodSeconds = &terminationGracePeriodSeconds
@@ -411,13 +391,8 @@
 
 	existing := newStatefulSetWithSuffix("redis-ha-server", "redis", cr)
 	if argoutil.IsObjectFound(r.Client, cr.Namespace, existing.Name, existing) {
-<<<<<<< HEAD
-		if !cr.Spec.HA.Enabled {
-			// StatefulSet exists but HA enabled flag has been set to false, delete the StatefulSet
-=======
 		if !(cr.Spec.HA.Enabled && cr.Spec.Redis.IsEnabled()) {
 			// StatefulSet exists but either HA or component enabled flag has been set to false, delete the StatefulSet
->>>>>>> 260cca02
 			return r.Client.Delete(context.TODO(), existing)
 		}
 
@@ -593,14 +568,8 @@
 			},
 		},
 	}}
-<<<<<<< HEAD
-	openshift.AddSeccompProfileForOpenShift(cr, podSpec, r.Client)
-
-	podSpec.ServiceAccountName = argoutil.NameWithSuffix(cr.Name, "argocd-application-controller")
-=======
 	AddSeccompProfileForOpenShift(r.Client, podSpec)
 	podSpec.ServiceAccountName = nameWithSuffix("argocd-application-controller", cr)
->>>>>>> 260cca02
 	podSpec.Volumes = []corev1.Volume{
 		{
 			Name: "argocd-repo-server-tls",
@@ -628,11 +597,7 @@
 				PodAffinityTerm: corev1.PodAffinityTerm{
 					LabelSelector: &metav1.LabelSelector{
 						MatchLabels: map[string]string{
-<<<<<<< HEAD
-							common.AppK8sKeyName: argoutil.NameWithSuffix(cr.Name, "argocd-application-controller"),
-=======
 							common.ArgoCDKeyName: nameWithSuffix("argocd-application-controller", cr),
->>>>>>> 260cca02
 						},
 					},
 					TopologyKey: common.ArgoCDKeyHostname,
@@ -689,14 +654,11 @@
 
 	existing := newStatefulSetWithSuffix("application-controller", "application-controller", cr)
 	if argoutil.IsObjectFound(r.Client, cr.Namespace, existing.Name, existing) {
-<<<<<<< HEAD
-=======
 		if !cr.Spec.Controller.IsEnabled() {
 			log.Info("Existing application controller found but should be disabled. Deleting Application Controller")
 			// Delete existing deployment for Application Controller, if any ..
 			return r.Client.Delete(context.TODO(), existing)
 		}
->>>>>>> 260cca02
 		actualImage := existing.Spec.Template.Spec.Containers[0].Image
 		desiredImage := getArgoContainerImage(cr)
 		changed := false
@@ -775,11 +737,7 @@
 }
 
 // triggerStatefulSetRollout will update the label with the given key to trigger a new rollout of the StatefulSet.
-<<<<<<< HEAD
-func (r *ArgoCDReconciler) triggerStatefulSetRollout(sts *appsv1.StatefulSet, key string) error {
-=======
 func (r *ReconcileArgoCD) triggerStatefulSetRollout(sts *appsv1.StatefulSet, key string) error {
->>>>>>> 260cca02
 	if !argoutil.IsObjectFound(r.Client, sts.Namespace, sts.Name, sts) {
 		log.Info(fmt.Sprintf("unable to locate deployment with name: %s", sts.Name))
 		return nil
