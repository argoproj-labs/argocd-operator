// Copyright 2019 ArgoCD Operator Developers
//
// Licensed under the Apache License, Version 2.0 (the "License");
// you may not use this file except in compliance with the License.
// You may obtain a copy of the License at
//
// 	http://www.apache.org/licenses/LICENSE-2.0
//
// Unless required by applicable law or agreed to in writing, software
// distributed under the License is distributed on an "AS IS" BASIS,
// WITHOUT WARRANTIES OR CONDITIONS OF ANY KIND, either express or implied.
// See the License for the specific language governing permissions and
// limitations under the License.

package argocdexport

import (
	"context"
	"fmt"
	"strings"

	"sigs.k8s.io/controller-runtime/pkg/client"

	batchv1 "k8s.io/api/batch/v1"
	corev1 "k8s.io/api/core/v1"
	metav1 "k8s.io/apimachinery/pkg/apis/meta/v1"
	"sigs.k8s.io/controller-runtime/pkg/controller/controllerutil"

	argoproj "github.com/argoproj-labs/argocd-operator/api/v1alpha1"
	"github.com/argoproj-labs/argocd-operator/common"
	util "github.com/argoproj-labs/argocd-operator/pkg/util"
)

// getArgoExportCommand will return the command for the ArgoCD export process.
func getArgoExportCommand(cr *argoproj.ArgoCDExport) []string {
	cmd := make([]string, 0)
	cmd = append(cmd, "uid_entrypoint.sh")
	cmd = append(cmd, "argocd-operator-util")
	cmd = append(cmd, "export")
	cmd = append(cmd, cr.Spec.Storage.Backend)
	return cmd
}

func getArgoExportContainerEnv(cr *argoproj.ArgoCDExport) []corev1.EnvVar {
	env := make([]corev1.EnvVar, 0)

	switch cr.Spec.Storage.Backend {
	case common.ArgoCDExportStorageBackendAWS:
		env = append(env, corev1.EnvVar{
			Name: "AWS_ACCESS_KEY_ID",
			ValueFrom: &corev1.EnvVarSource{
				SecretKeyRef: &corev1.SecretKeySelector{
					LocalObjectReference: corev1.LocalObjectReference{
						Name: FetchStorageSecretName(cr),
					},
					Key: "aws.access.key.id",
				},
			},
		})

		env = append(env, corev1.EnvVar{
			Name: "AWS_SECRET_ACCESS_KEY",
			ValueFrom: &corev1.EnvVarSource{
				SecretKeyRef: &corev1.SecretKeySelector{
					LocalObjectReference: corev1.LocalObjectReference{
						Name: FetchStorageSecretName(cr),
					},
					Key: "aws.secret.access.key",
				},
			},
		})
	}

	return env
}

// getArgoExportContainerImage will return the container image for ArgoCD.
func getArgoExportContainerImage(cr *argoproj.ArgoCDExport) string {
	img := cr.Spec.Image
	if len(img) <= 0 {
		img = common.ArgoCDDefaultExportJobImage
	}

	tag := cr.Spec.Version
	if len(tag) <= 0 {
		tag = common.ArgoCDDefaultExportJobVersion
	}

	return util.CombineImageTag(img, tag)
}

// getArgoExportVolumeMounts will return the VolumneMounts for the given ArgoCDExport.
func getArgoExportVolumeMounts() []corev1.VolumeMount {
	mounts := make([]corev1.VolumeMount, 0)

	mounts = append(mounts, corev1.VolumeMount{
		Name:      "backup-storage",
		MountPath: "/backups",
	})

	mounts = append(mounts, corev1.VolumeMount{
		Name:      "secret-storage",
		MountPath: "/secrets",
	})

	return mounts
}

// getArgoSecretVolume will return the Secret Volume for the export process.
func getArgoSecretVolume(name string, cr *argoproj.ArgoCDExport) corev1.Volume {
	volume := corev1.Volume{
		Name: name,
	}

	volume.VolumeSource = corev1.VolumeSource{
		Secret: &corev1.SecretVolumeSource{
			SecretName: FetchStorageSecretName(cr),
		},
	}

	return volume
}

// getArgoStorageVolume will return the storage Volume for the export process.
func getArgoStorageVolume(name string, cr *argoproj.ArgoCDExport) corev1.Volume {
	volume := corev1.Volume{
		Name: name,
	}

	if cr.Spec.Storage == nil || strings.ToLower(cr.Spec.Storage.Backend) == common.ArgoCDExportStorageBackendLocal {
		volume.VolumeSource = corev1.VolumeSource{
			PersistentVolumeClaim: &corev1.PersistentVolumeClaimVolumeSource{
				ClaimName: cr.Name,
			},
		}
	} else {
		volume.VolumeSource = corev1.VolumeSource{
			EmptyDir: &corev1.EmptyDirVolumeSource{},
		}
	}

	return volume
}

// newJob returns a new Job instance for the given ArgoCDExport.
func newJob(cr *argoproj.ArgoCDExport) *batchv1.Job {
	return &batchv1.Job{
		ObjectMeta: metav1.ObjectMeta{
			Name:      cr.Name,
			Namespace: cr.Namespace,
			Labels:    common.DefaultLabels(cr.Name, cr.Name, ""),
		},
	}
}

// newCronJob returns a new CronJob instance for the given ArgoCDExport.
func newCronJob(cr *argoproj.ArgoCDExport) *batchv1.CronJob {
	return &batchv1.CronJob{
		ObjectMeta: metav1.ObjectMeta{
			Name:      cr.Name,
			Namespace: cr.Namespace,
			Labels:    common.DefaultLabels(cr.Name, cr.Name, ""),
		},
	}
}

func newExportPodSpec(cr *argoproj.ArgoCDExport, argocdName string, client client.Client) corev1.PodSpec {
	pod := corev1.PodSpec{}

	pod.Containers = []corev1.Container{{
		Command:         getArgoExportCommand(cr),
		Env:             getArgoExportContainerEnv(cr),
		Image:           getArgoExportContainerImage(cr),
		ImagePullPolicy: corev1.PullAlways,
		Name:            "argocd-export",
		SecurityContext: &corev1.SecurityContext{
			AllowPrivilegeEscalation: util.BoolPtr(false),
			Capabilities: &corev1.Capabilities{
				Drop: []corev1.Capability{
					"ALL",
				},
			},
			RunAsNonRoot: util.BoolPtr(true),
		},
		VolumeMounts: getArgoExportVolumeMounts(),
	}}

	pod.RestartPolicy = corev1.RestartPolicyOnFailure
	pod.ServiceAccountName = fmt.Sprintf("%s-%s", argocdName, "argocd-application-controller")
	pod.Volumes = []corev1.Volume{
		getArgoStorageVolume("backup-storage", cr),
		getArgoSecretVolume("secret-storage", cr),
	}

	// Configure runAsUser, runAsGroup and fsGroup so that the job can write to the PV
	// 999 is the uid/gid of the argocd user that the container runs as
	id := int64(999)
	pod.SecurityContext = &corev1.PodSecurityContext{
		RunAsUser:  &id,
		RunAsGroup: &id,
		FSGroup:    &id,
	}

	// TO DO: move this function to mutation package

	// argocd.AddSeccompProfileForOpenShift(client, &pod)

	return pod
}

func newPodTemplateSpec(cr *argoproj.ArgoCDExport, argocdName string, client client.Client) corev1.PodTemplateSpec {
	return corev1.PodTemplateSpec{
		ObjectMeta: metav1.ObjectMeta{
			Name:      cr.Name,
			Namespace: cr.Namespace,
			Labels:    common.DefaultLabels(cr.Name, cr.Name, ""),
		},
		Spec: newExportPodSpec(cr, argocdName, client),
	}
}

// reconcileCronJob will ensure that the CronJob for the ArgoCDExport is present.
<<<<<<< HEAD
func (r *ArgoCDExportReconciler) reconcileCronJob(cr *argoprojv1a1.ArgoCDExport) error {
=======
func (r *ReconcileArgoCDExport) reconcileCronJob(cr *argoproj.ArgoCDExport) error {
>>>>>>> 75d6cf4d
	if cr.Spec.Storage == nil {
		return nil // Do nothing if storage options not set
	}

	cj := newCronJob(cr)
	if util.IsObjectFound(r.Client, cr.Namespace, cj.Name, cj) {
		if *cr.Spec.Schedule != cj.Spec.Schedule {
			cj.Spec.Schedule = *cr.Spec.Schedule
			return r.Client.Update(context.TODO(), cj)
		}
		return nil
	}

	cj.Spec.Schedule = *cr.Spec.Schedule

	// To create the job, we need the name of the argocd instance.  Although the argocd export cr contains a field with
	// the argocd instance name, it's never used anywhere, and so there may be existing argocd export resources with the
	// wrong name. To avoid these breaking, we look up the name of the argocd instance in the namespace of the export cr.
	argocdName, err := r.argocdName(cr.Namespace)
	if err != nil {
		return err
	}
	job := newJob(cr)
	job.Spec.Template = newPodTemplateSpec(cr, argocdName, r.Client)

	cj.Spec.JobTemplate.Spec = job.Spec

	if err := controllerutil.SetControllerReference(cr, cj, r.Scheme); err != nil {
		return err
	}
	return r.Client.Create(context.TODO(), cj)
}

// reconcileJob will ensure that the Job for the ArgoCDExport is present.
<<<<<<< HEAD
func (r *ArgoCDExportReconciler) reconcileJob(cr *argoprojv1a1.ArgoCDExport) error {
=======
func (r *ReconcileArgoCDExport) reconcileJob(cr *argoproj.ArgoCDExport) error {
>>>>>>> 75d6cf4d
	if cr.Spec.Storage == nil {
		return nil // Do nothing if storage options not set
	}

	job := newJob(cr)
	if util.IsObjectFound(r.Client, cr.Namespace, job.Name, job) {
		if job.Status.Succeeded > 0 && cr.Status.Phase != common.ArgoCDStatusCompleted {
			// Mark status Phase as Complete
			cr.Status.Phase = common.ArgoCDStatusCompleted
			return r.Client.Status().Update(context.TODO(), cr)
		}
		return nil // Job not complete, move along...
	}

	// To create the job, we need the name of the argocd instance.  Although the argocd export cr contains a field with
	// the argocd instance name, it's never used anywhere, and so there may be existing argocd export resources with the
	// wrong name. To avoid these breaking, we look up the name of the argocd instance in the namespace of the export cr.
	argocdName, err := r.argocdName(cr.Namespace)
	if err != nil {
		return err
	}
	job.Spec.Template = newPodTemplateSpec(cr, argocdName, r.Client)

	if err := controllerutil.SetControllerReference(cr, job, r.Scheme); err != nil {
		return err
	}
	return r.Client.Create(context.TODO(), job)
}

<<<<<<< HEAD
func (r *ArgoCDExportReconciler) argocdName(namespace string) (string, error) {
	argocds := &argoprojv1a1.ArgoCDList{}
=======
func (r *ReconcileArgoCDExport) argocdName(namespace string) (string, error) {
	argocds := &argoproj.ArgoCDList{}
>>>>>>> 75d6cf4d
	if err := r.Client.List(context.TODO(), argocds, &client.ListOptions{Namespace: namespace}); err != nil {
		return "", err
	}
	if len(argocds.Items) != 1 {
		return "", fmt.Errorf("No Argo CD instance found in namespace %s", namespace)
	}
	argocd := argocds.Items[0]
	return argocd.Name, nil
}<|MERGE_RESOLUTION|>--- conflicted
+++ resolved
@@ -220,11 +220,7 @@
 }
 
 // reconcileCronJob will ensure that the CronJob for the ArgoCDExport is present.
-<<<<<<< HEAD
 func (r *ArgoCDExportReconciler) reconcileCronJob(cr *argoprojv1a1.ArgoCDExport) error {
-=======
-func (r *ReconcileArgoCDExport) reconcileCronJob(cr *argoproj.ArgoCDExport) error {
->>>>>>> 75d6cf4d
 	if cr.Spec.Storage == nil {
 		return nil // Do nothing if storage options not set
 	}
@@ -259,11 +255,7 @@
 }
 
 // reconcileJob will ensure that the Job for the ArgoCDExport is present.
-<<<<<<< HEAD
 func (r *ArgoCDExportReconciler) reconcileJob(cr *argoprojv1a1.ArgoCDExport) error {
-=======
-func (r *ReconcileArgoCDExport) reconcileJob(cr *argoproj.ArgoCDExport) error {
->>>>>>> 75d6cf4d
 	if cr.Spec.Storage == nil {
 		return nil // Do nothing if storage options not set
 	}
@@ -293,13 +285,8 @@
 	return r.Client.Create(context.TODO(), job)
 }
 
-<<<<<<< HEAD
 func (r *ArgoCDExportReconciler) argocdName(namespace string) (string, error) {
 	argocds := &argoprojv1a1.ArgoCDList{}
-=======
-func (r *ReconcileArgoCDExport) argocdName(namespace string) (string, error) {
-	argocds := &argoproj.ArgoCDList{}
->>>>>>> 75d6cf4d
 	if err := r.Client.List(context.TODO(), argocds, &client.ListOptions{Namespace: namespace}); err != nil {
 		return "", err
 	}
