package argocd

import (
	"bytes"
	"context"
	"crypto/rand"
	"encoding/base64"
	"errors"
	"fmt"
	"os"
	"sort"
	"strings"
	"sync"
	"text/template"
	"time"

	argopass "github.com/argoproj/argo-cd/v2/util/password"
	"github.com/prometheus/client_golang/prometheus"

	argoproj "github.com/argoproj-labs/argocd-operator/api/v1beta1"

	monitoringv1 "github.com/coreos/prometheus-operator/pkg/apis/monitoring/v1"
	configv1 "github.com/openshift/api/config/v1"
	templatev1 "github.com/openshift/api/template/v1"
	configv1client "github.com/openshift/client-go/config/clientset/versioned/typed/config/v1"

	"github.com/argoproj-labs/argocd-operator/common"
	"github.com/argoproj-labs/argocd-operator/pkg/argoutil"

	routev1 "github.com/openshift/api/route/v1"
	"github.com/sethvargo/go-password/password"
	"golang.org/x/mod/semver"
	"gopkg.in/yaml.v2"
	appsv1 "k8s.io/api/apps/v1"
	corev1 "k8s.io/api/core/v1"
	v1 "k8s.io/api/rbac/v1"
	"sigs.k8s.io/controller-runtime/pkg/event"
	ctrlLog "sigs.k8s.io/controller-runtime/pkg/log"
	"sigs.k8s.io/controller-runtime/pkg/predicate"

	apierrors "k8s.io/apimachinery/pkg/api/errors"
	metav1 "k8s.io/apimachinery/pkg/apis/meta/v1"
	"k8s.io/apimachinery/pkg/labels"
	"k8s.io/apimachinery/pkg/types"
	"k8s.io/client-go/kubernetes"
	ctrl "sigs.k8s.io/controller-runtime"
	"sigs.k8s.io/controller-runtime/pkg/client"
	"sigs.k8s.io/controller-runtime/pkg/client/config"
	"sigs.k8s.io/controller-runtime/pkg/reconcile"
)

// DeprecationEventEmissionStatus is meant to track which deprecation events have been emitted already. This is temporary and can be removed in v0.0.6 once we have provided enough
// deprecation notice
type DeprecationEventEmissionStatus struct {
	SSOSpecDeprecationWarningEmitted    bool
	DexSpecDeprecationWarningEmitted    bool
	DisableDexDeprecationWarningEmitted bool
}

// DeprecationEventEmissionTracker map stores the namespace containing ArgoCD instance as key and DeprecationEventEmissionStatus as value,
// where DeprecationEventEmissionStatus tracks the events that have been emitted for the instance in the particular namespace.
// This is temporary and can be removed in v0.0.6 when we remove the deprecated fields.
var DeprecationEventEmissionTracker = make(map[string]DeprecationEventEmissionStatus)

var (
	versionAPIFound    = false
	prometheusAPIFound = false
	routeAPIFound      = false
	templateAPIFound   = false
)

// IsVersionAPIAvailable returns true if the version api is present
func IsVersionAPIAvailable() bool {
	return versionAPIFound
}

// verifyVersionAPI will verify that the template API is present.
func verifyVersionAPI() error {
	found, err := argoutil.VerifyAPI(configv1.GroupName, configv1.GroupVersion.Version)
	if err != nil {
		return err
	}
	versionAPIFound = found
	return nil
}

// IsRouteAPIAvailable returns true if the Route API is present.
func IsRouteAPIAvailable() bool {
	return routeAPIFound
}

// verifyRouteAPI will verify that the Route API is present.
func verifyRouteAPI() error {
	found, err := argoutil.VerifyAPI(routev1.GroupName, routev1.GroupVersion.Version)
	if err != nil {
		return err
	}
	routeAPIFound = found
	return nil
}

// IsPrometheusAPIAvailable returns true if the Prometheus API is present.
func IsPrometheusAPIAvailable() bool {
	return prometheusAPIFound
}

// verifyPrometheusAPI will verify that the Prometheus API is present.
func verifyPrometheusAPI() error {
	found, err := argoutil.VerifyAPI(monitoringv1.SchemeGroupVersion.Group, monitoringv1.SchemeGroupVersion.Version)
	if err != nil {
		return err
	}
	prometheusAPIFound = found
	return nil
}

// IsTemplateAPIAvailable returns true if the template API is present.
func IsTemplateAPIAvailable() bool {
	return templateAPIFound
}

// verifyTemplateAPI will verify that the template API is present.
func verifyTemplateAPI() error {
	found, err := argoutil.VerifyAPI(templatev1.GroupVersion.Group, templatev1.GroupVersion.Version)
	if err != nil {
		return err
	}
	templateAPIFound = found
	return nil
}

// generateArgoAdminPassword will generate and return the admin password for Argo CD.
func generateArgoAdminPassword() ([]byte, error) {
	pass, err := password.Generate(
		common.ArgoCDDefaultAdminPasswordLength,
		common.ArgoCDDefaultAdminPasswordNumDigits,
		common.ArgoCDDefaultAdminPasswordNumSymbols,
		false, false)

	return []byte(pass), err
}

// generateArgoServerKey will generate and return the server signature key for session validation.
func generateArgoServerSessionKey() ([]byte, error) {
	pass, err := password.Generate(
		common.ArgoCDDefaultServerSessionKeyLength,
		common.ArgoCDDefaultServerSessionKeyNumDigits,
		common.ArgoCDDefaultServerSessionKeyNumSymbols,
		false, false)

	return []byte(pass), err
}

// nameWithSuffix will return a name based on the given ArgoCD. The given suffix is appended to the generated name.
// Example: Given an ArgoCD with the name "example-argocd", providing the suffix "foo" would result in the value of
// "example-argocd-foo" being returned.
func nameWithSuffix(suffix string, cr *argoproj.ArgoCD) string {
	return fmt.Sprintf("%s-%s", cr.Name, suffix)
}

// contains returns true if a string is part of the given slice.
func contains(s []string, g string) bool {
	for _, a := range s {
		if a == g {
			return true
		}
	}
	return false
}

// generateRandomBytes returns a securely generated random bytes.
func generateRandomBytes(n int) []byte {
	b := make([]byte, n)
	_, err := rand.Read(b)
	if err != nil {
		log.Error(err, "")
	}
	return b
}

// generateRandomString returns a securely generated random string.
func generateRandomString(s int) string {
	b := generateRandomBytes(s)
	return base64.URLEncoding.EncodeToString(b)
}

// getClusterVersion returns the OpenShift Cluster version in which the operator is installed
func getClusterVersion(client client.Client) (string, error) {
	if !IsVersionAPIAvailable() {
		return "", nil
	}
	clusterVersion := &configv1.ClusterVersion{}
	err := client.Get(context.TODO(), types.NamespacedName{Name: "version"}, clusterVersion)
	if err != nil {
		if apierrors.IsNotFound(err) {
			return "", nil
		}
		return "", err
	}
	return clusterVersion.Status.Desired.Version, nil
}

func AddSeccompProfileForOpenShift(client client.Client, podspec *corev1.PodSpec) {
	if !IsVersionAPIAvailable() {
		return
	}
	version, err := getClusterVersion(client)
	if err != nil {
		log.Error(err, "couldn't get OpenShift version")
	}
	if version == "" || semver.Compare(fmt.Sprintf("v%s", version), "v4.10.999") > 0 {
		if podspec.SecurityContext == nil {
			podspec.SecurityContext = &corev1.PodSecurityContext{}
		}
		if podspec.SecurityContext.SeccompProfile == nil {
			podspec.SecurityContext.SeccompProfile = &corev1.SeccompProfile{}
		}
		if len(podspec.SecurityContext.SeccompProfile.Type) == 0 {
			podspec.SecurityContext.SeccompProfile.Type = corev1.SeccompProfileTypeRuntimeDefault
		}
	}
}

func isProxyCluster() bool {
	cfg, err := config.GetConfig()
	if err != nil {
		log.Error(err, "failed to get k8s config")
	}

	// Initialize config client.
	configClient, err := configv1client.NewForConfig(cfg)
	if err != nil {
		log.Error(err, "failed to initialize openshift config client")
		return false
	}

	proxy, err := configClient.Proxies().Get(context.TODO(), "cluster", metav1.GetOptions{})
	if err != nil {
		log.Error(err, "failed to get proxy configuration")
		return false
	}

	if proxy.Spec.HTTPSProxy != "" {
		log.Info("proxy configuration detected")
		return true
	}

	return false
}

func getOpenShiftAPIURL() string {
	k8s, err := initK8sClient()
	if err != nil {
		log.Error(err, "failed to initialize k8s client")
	}

	cm, err := k8s.CoreV1().ConfigMaps("openshift-console").Get(context.TODO(), "console-config", metav1.GetOptions{})
	if err != nil {
		log.Error(err, "")
	}

	var cf string
	if v, ok := cm.Data["console-config.yaml"]; ok {
		cf = v
	}

	data := make(map[string]interface{})
	err = yaml.Unmarshal([]byte(cf), data)
	if err != nil {
		log.Error(err, "")
	}

	var apiURL interface{}
	var out string
	if c, ok := data["clusterInfo"]; ok {
		ci, _ := c.(map[interface{}]interface{})

		apiURL = ci["masterPublicURL"]
		out = fmt.Sprintf("%v", apiURL)
	}

	return out
}

func initK8sClient() (*kubernetes.Clientset, error) {
	cfg, err := config.GetConfig()
	if err != nil {
		log.Error(err, "unable to get k8s config")
		return nil, err
	}

	k8sClient, err := kubernetes.NewForConfig(cfg)
	if err != nil {
		log.Error(err, "unable to create k8s client")
		return nil, err
	}

	return k8sClient, nil
}

// getLogLevel returns the log level for a specified component if it is set or returns the default log level if it is not set
func getLogLevel(logField string) string {

	switch strings.ToLower(logField) {
	case "debug",
		"info",
		"warn",
		"error":
		return logField
	}
	return common.ArgoCDDefaultLogLevel
}

// getLogFormat returns the log format for a specified component if it is set or returns the default log format if it is not set
func getLogFormat(logField string) string {
	switch strings.ToLower(logField) {
	case "text",
		"json":
		return logField
	}
	return common.ArgoCDDefaultLogFormat
}

func containsString(arr []string, s string) bool {
	for _, val := range arr {
		if strings.TrimSpace(val) == s {
			return true
		}
	}
	return false
}

func splitList(s string) []string {
	elems := strings.Split(s, ",")
	for i := range elems {
		elems[i] = strings.TrimSpace(elems[i])
	}
	return elems
}

// boolPtr returns a pointer to val
func boolPtr(val bool) *bool {
	return &val
}

func int64Ptr(val int64) *int64 {
	return &val
}

// loadTemplateFile will parse a template with the given path and execute it with the given params.
func loadTemplateFile(path string, params map[string]string) (string, error) {
	tmpl, err := template.ParseFiles(path)
	if err != nil {
		log.Error(err, "unable to parse template")
		return "", err
	}

	buf := new(bytes.Buffer)
	err = tmpl.Execute(buf, params)
	if err != nil {
		log.Error(err, "unable to execute template")
		return "", err
	}
	return buf.String(), nil
}

// fqdnServiceRef will return the FQDN referencing a specific service name, as set up by the operator, with the
// given port.
func fqdnServiceRef(service string, port int, cr *argoproj.ArgoCD) string {
	return fmt.Sprintf("%s.%s.svc.cluster.local:%d", nameWithSuffix(service, cr), cr.Namespace, port)
}

// InspectCluster will verify the availability of extra features available to the cluster, such as Prometheus and
// OpenShift Routes.
func InspectCluster() error {
	if err := verifyPrometheusAPI(); err != nil {
		return err
	}

	if err := verifyRouteAPI(); err != nil {
		return err
	}

	if err := verifyTemplateAPI(); err != nil {
		return err
	}

	if err := verifyVersionAPI(); err != nil {
		return err
	}
	return nil
}

func allowedNamespace(current string, namespaces string) bool {

	clusterConfigNamespaces := splitList(namespaces)
	if len(clusterConfigNamespaces) > 0 {
		if clusterConfigNamespaces[0] == "*" {
			return true
		}

		for _, n := range clusterConfigNamespaces {
			if n == current {
				return true
			}
		}
	}
	return false
}

func removeString(slice []string, s string) []string {
	var result []string
	for _, item := range slice {
		if item == s {
			continue
		}
		result = append(result, item)
	}
	return result
}

func proxyEnvVars(vars ...corev1.EnvVar) []corev1.EnvVar {
	result := []corev1.EnvVar{}
	result = append(result, vars...)
	proxyKeys := []string{"HTTP_PROXY", "HTTPS_PROXY", "NO_PROXY"}
	for _, p := range proxyKeys {
		if k, v := caseInsensitiveGetenv(p); k != "" {
			result = append(result, corev1.EnvVar{Name: k, Value: v})
		}
	}
	return result
}

func caseInsensitiveGetenv(s string) (string, string) {
	if v := os.Getenv(s); v != "" {
		return s, v
	}
	ls := strings.ToLower(s)
	if v := os.Getenv(ls); v != "" {
		return ls, v
	}
	return "", ""
}

// getArgoContainerImage will return the container image for ArgoCD.
func getArgoContainerImage(cr *argoproj.ArgoCD) string {
	defaultTag, defaultImg := false, false
	img := cr.Spec.Image
	if img == "" {
		img = common.ArgoCDDefaultArgoImage
		defaultImg = true
	}

	tag := cr.Spec.Version
	if tag == "" {
		tag = common.ArgoCDDefaultArgoVersion
		defaultTag = true
	}
	if e := os.Getenv(common.ArgoCDImageEnvName); e != "" && (defaultTag && defaultImg) {
		return e
	}

	return argoutil.CombineImageTag(img, tag)
}

// isMergable returns error if any of the extraArgs is already part of the default command Arguments.
func isMergable(extraArgs []string, cmd []string) error {
	if len(extraArgs) > 0 {
		for _, arg := range extraArgs {
			if len(arg) > 2 && arg[:2] == "--" {
				if ok := contains(cmd, arg); ok {
					err := errors.New("duplicate argument error")
					log.Error(err, fmt.Sprintf("Arg %s is already part of the default command arguments", arg))
					return err
				}
			}
		}
	}
	return nil
}

func (r *ReconcileArgoCD) setManagedNamespaces(cr *argoproj.ArgoCD) error {
	namespaces := &corev1.NamespaceList{}
	listOption := client.MatchingLabels{
		common.ArgoCDManagedByLabel: cr.Namespace,
	}

	// get the list of namespaces managed by the Argo CD instance
	if err := r.Client.List(context.TODO(), namespaces, listOption); err != nil {
		return err
	}

	namespaces.Items = append(namespaces.Items, corev1.Namespace{ObjectMeta: metav1.ObjectMeta{Name: cr.Namespace}})
	r.ManagedNamespaces = namespaces
	return nil
}

func (r *ReconcileArgoCD) setManagedSourceNamespaces(cr *argoproj.ArgoCD) error {
	r.ManagedSourceNamespaces = make(map[string]string)
	namespaces := &corev1.NamespaceList{}
	listOption := client.MatchingLabels{
		common.ArgoCDManagedByClusterArgoCDLabel: cr.Namespace,
	}

	// get the list of namespaces managed by the Argo CD instance
	if err := r.Client.List(context.TODO(), namespaces, listOption); err != nil {
		return err
	}

	for _, namespace := range namespaces.Items {
		r.ManagedSourceNamespaces[namespace.Name] = ""
	}

	return nil
}

func filterObjectsBySelector(c client.Client, objectList client.ObjectList, selector labels.Selector) error {
	return c.List(context.TODO(), objectList, client.MatchingLabelsSelector{Selector: selector})
}

// hasArgoAdminPasswordChanged will return true if the Argo admin password has changed.
func hasArgoAdminPasswordChanged(actual *corev1.Secret, expected *corev1.Secret) bool {
	actualPwd := string(actual.Data[common.ArgoCDKeyAdminPassword])
	expectedPwd := string(expected.Data[common.ArgoCDKeyAdminPassword])

	validPwd, _ := argopass.VerifyPassword(expectedPwd, actualPwd)
	if !validPwd {
		log.Info("admin password has changed")
		return true
	}
	return false
}

// hasArgoTLSChanged will return true if the Argo TLS certificate or key have changed.
func hasArgoTLSChanged(actual *corev1.Secret, expected *corev1.Secret) bool {
	actualCert := string(actual.Data[common.ArgoCDKeyTLSCert])
	actualKey := string(actual.Data[common.ArgoCDKeyTLSPrivateKey])
	expectedCert := string(expected.Data[common.ArgoCDKeyTLSCert])
	expectedKey := string(expected.Data[common.ArgoCDKeyTLSPrivateKey])

	if actualCert != expectedCert || actualKey != expectedKey {
		log.Info("tls secret has changed")
		return true
	}
	return false
}

// nowBytes is a shortcut function to return the current date/time in RFC3339 format.
func nowBytes() []byte {
	return []byte(time.Now().UTC().Format(time.RFC3339))
}

// nowNano returns a string with the current UTC time as epoch in nanoseconds
func nowNano() string {
	return fmt.Sprintf("%d", time.Now().UTC().UnixNano())
}

// newRoute returns a new Route instance for the given ArgoCD.
func newRoute(cr *argoproj.ArgoCD) *routev1.Route {
	return &routev1.Route{
		ObjectMeta: metav1.ObjectMeta{
			Name:      cr.Name,
			Namespace: cr.Namespace,
			Labels:    argoutil.LabelsForCluster(cr),
		},
	}
}

// newRouteWithName returns a new Route with the given name and ArgoCD.
func newRouteWithName(name string, cr *argoproj.ArgoCD) *routev1.Route {
	route := newRoute(cr)
	route.ObjectMeta.Name = name

	lbls := route.ObjectMeta.Labels
	lbls[common.ArgoCDKeyName] = name
	route.ObjectMeta.Labels = lbls

	return route
}

// newRouteWithSuffix returns a new Route with the given name suffix for the ArgoCD.
func newRouteWithSuffix(suffix string, cr *argoproj.ArgoCD) *routev1.Route {
	return newRouteWithName(fmt.Sprintf("%s-%s", cr.Name, suffix), cr)
}

// triggerDeploymentRollout will update the label with the given key to trigger a new rollout of the Deployment.
func (r *ReconcileArgoCD) triggerDeploymentRollout(deployment *appsv1.Deployment, key string) error {
	if !argoutil.IsObjectFound(r.Client, deployment.Namespace, deployment.Name, deployment) {
		log.Info(fmt.Sprintf("unable to locate deployment with name: %s", deployment.Name))
		return nil
	}

	deployment.Spec.Template.ObjectMeta.Labels[key] = nowNano()
	return r.Client.Update(context.TODO(), deployment)
}

// triggerStatefulSetRollout will update the label with the given key to trigger a new rollout of the StatefulSet.
func (r *ReconcileArgoCD) triggerStatefulSetRollout(sts *appsv1.StatefulSet, key string) error {
	if !argoutil.IsObjectFound(r.Client, sts.Namespace, sts.Name, sts) {
		log.Info(fmt.Sprintf("unable to locate deployment with name: %s", sts.Name))
		return nil
	}

	sts.Spec.Template.ObjectMeta.Labels[key] = nowNano()
	return r.Client.Update(context.TODO(), sts)
}

// triggerRollout will trigger a rollout of a Kubernetes resource specified as
// obj. It currently supports Deployment and StatefulSet resources.
func (r *ReconcileArgoCD) triggerRollout(obj interface{}, key string) error {
	switch res := obj.(type) {
	case *appsv1.Deployment:
		return r.triggerDeploymentRollout(res, key)
	case *appsv1.StatefulSet:
		return r.triggerStatefulSetRollout(res, key)
	default:
		return fmt.Errorf("resource of unknown type %T, cannot trigger rollout", res)
	}
}

// ensureAutoTLSAnnotation ensures that the service svc has the desired state
// of the auto TLS annotation set, which is either set (when enabled is true)
// or unset (when enabled is false).
//
// Returns true when annotations have been updated, otherwise returns false.
//
// When this method returns true, the svc resource will need to be updated on
// the cluster.
func ensureAutoTLSAnnotation(svc *corev1.Service, secretName string, enabled bool) bool {
	var autoTLSAnnotationName, autoTLSAnnotationValue string

	// We currently only support OpenShift for automatic TLS
	if IsRouteAPIAvailable() {
		autoTLSAnnotationName = common.AnnotationOpenShiftServiceCA
		if svc.Annotations == nil {
			svc.Annotations = make(map[string]string)
		}
		autoTLSAnnotationValue = secretName
	}

	if autoTLSAnnotationName != "" {
		val, ok := svc.Annotations[autoTLSAnnotationName]
		if enabled {
			if !ok || val != secretName {
				log.Info(fmt.Sprintf("requesting AutoTLS on service %s", svc.ObjectMeta.Name))
				svc.Annotations[autoTLSAnnotationName] = autoTLSAnnotationValue
				return true
			}
		} else {
			if ok {
				log.Info(fmt.Sprintf("removing AutoTLS from service %s", svc.ObjectMeta.Name))
				delete(svc.Annotations, autoTLSAnnotationName)
				return true
			}
		}
	}

	return false
}

func appendOpenShiftNonRootSCC(rules []v1.PolicyRule, client client.Client) []v1.PolicyRule {
	if IsVersionAPIAvailable() {
		// Starting with OpenShift 4.11, we need to use the resource name "nonroot-v2" instead of "nonroot"
		resourceName := "nonroot"
		version, err := getClusterVersion(client)
		if err != nil {
			log.Error(err, "couldn't get OpenShift version")
		}
		if version == "" || semver.Compare(fmt.Sprintf("v%s", version), "v4.10.999") > 0 {
			resourceName = "nonroot-v2"
		}
		orules := v1.PolicyRule{
			APIGroups: []string{
				"security.openshift.io",
			},
			ResourceNames: []string{
				resourceName,
			},
			Resources: []string{
				"securitycontextconstraints",
			},
			Verbs: []string{
				"use",
			},
		}
		rules = append(rules, orules)
	}
	return rules
}

func (r *ReconcileArgoCD) addDeletionFinalizer(argocd *argoproj.ArgoCD) error {
	argocd.Finalizers = append(argocd.Finalizers, common.ArgoCDDeletionFinalizer)
	if err := r.Client.Update(context.TODO(), argocd); err != nil {
		return fmt.Errorf("failed to add deletion finalizer for %s: %w", argocd.Name, err)
	}
	return nil
}

// old reconcile function - leave as is
func (r *ReconcileArgoCD) Reconcile(ctx context.Context, request ctrl.Request) (ctrl.Result, error) {

	reconcileStartTS := time.Now()
	defer func() {
		ReconcileTime.WithLabelValues(request.Namespace).Observe(time.Since(reconcileStartTS).Seconds())
	}()

	reqLogger := ctrlLog.FromContext(ctx, "namespace", request.Namespace, "name", request.Name)
	reqLogger.Info("Reconciling ArgoCD")

	argocd := &argoproj.ArgoCD{}
	err := r.Client.Get(ctx, request.NamespacedName, argocd)
	if err != nil {
		if apierrors.IsNotFound(err) {
			// Request object not found, could have been deleted after reconcile request.
			// Owned objects are automatically garbage collected. For additional cleanup logic use finalizers.
			// Return and don't requeue
			return reconcile.Result{}, nil
		}
		// Error reading the object - requeue the request.
		return reconcile.Result{}, err
	}

	// Fetch labelSelector from r.LabelSelector (command-line option)
	labelSelector, err := labels.Parse(r.LabelSelector)
	if err != nil {
		reqLogger.Info(fmt.Sprintf("error parsing the labelSelector '%s'.", labelSelector))
		return reconcile.Result{}, err
	}
	// Match the value of labelSelector from ReconcileArgoCD to labels from the argocd instance
	if !labelSelector.Matches(labels.Set(argocd.Labels)) {
		reqLogger.Info(fmt.Sprintf("the ArgoCD instance '%s' does not match the label selector '%s' and skipping for reconciliation", request.NamespacedName, r.LabelSelector))
		return reconcile.Result{}, fmt.Errorf("Error: failed to reconcile ArgoCD instance: '%s'", request.NamespacedName)
	}

	newPhase := argocd.Status.Phase
	// If we discover a new Argo CD instance in a previously un-seen namespace
	// we add it to the map and increment active instance count by phase
	// as well as total active instance count
	if _, ok := ActiveInstanceMap[request.Namespace]; !ok {
		if newPhase != "" {
			ActiveInstanceMap[request.Namespace] = newPhase
			ActiveInstancesByPhase.WithLabelValues(newPhase).Inc()
			ActiveInstancesTotal.Inc()
		}
	} else {
		// If we discover an existing instance's phase has changed since we last saw it
		// increment instance count with new phase and decrement instance count with old phase
		// update the phase in corresponding map entry
		// total instance count remains the same
		if oldPhase := ActiveInstanceMap[argocd.Namespace]; oldPhase != newPhase {
			ActiveInstanceMap[argocd.Namespace] = newPhase
			ActiveInstancesByPhase.WithLabelValues(newPhase).Inc()
			ActiveInstancesByPhase.WithLabelValues(oldPhase).Dec()
		}
	}

	ActiveInstanceReconciliationCount.WithLabelValues(argocd.Namespace).Inc()

	if argocd.GetDeletionTimestamp() != nil {

		// Argo CD instance marked for deletion; remove entry from activeInstances map and decrement active instance count
		// by phase as well as total
		delete(ActiveInstanceMap, argocd.Namespace)
		ActiveInstancesByPhase.WithLabelValues(newPhase).Dec()
		ActiveInstancesTotal.Dec()
		ActiveInstanceReconciliationCount.DeleteLabelValues(argocd.Namespace)
		ReconcileTime.DeletePartialMatch(prometheus.Labels{"namespace": argocd.Namespace})

		if argocd.IsDeletionFinalizerPresent() {
			if err := r.deleteClusterResources(argocd); err != nil {
				return reconcile.Result{}, fmt.Errorf("failed to delete ClusterResources: %w", err)
			}

			if isRemoveManagedByLabelOnArgoCDDeletion() {
				if err := r.removeManagedByLabelFromNamespaces(argocd.Namespace); err != nil {
					return reconcile.Result{}, fmt.Errorf("failed to remove label from namespace[%v], error: %w", argocd.Namespace, err)
				}
			}

			if err := r.removeUnmanagedSourceNamespaceResources(argocd); err != nil {
				return reconcile.Result{}, fmt.Errorf("failed to remove resources from sourceNamespaces, error: %w", err)
			}

			if err := r.removeDeletionFinalizer(argocd); err != nil {
				return reconcile.Result{}, err
			}

			// remove namespace of deleted Argo CD instance from deprecationEventEmissionTracker (if exists) so that if another instance
			// is created in the same namespace in the future, that instance is appropriately tracked
			delete(DeprecationEventEmissionTracker, argocd.Namespace)
		}
		return reconcile.Result{}, nil
	}

	if !argocd.IsDeletionFinalizerPresent() {
		if err := r.addDeletionFinalizer(argocd); err != nil {
			return reconcile.Result{}, err
		}
	}

	// get the latest version of argocd instance before reconciling
	if err = r.Client.Get(ctx, request.NamespacedName, argocd); err != nil {
		return reconcile.Result{}, err
	}

	if err = r.setManagedNamespaces(argocd); err != nil {
		return reconcile.Result{}, err
	}

	if err = r.setManagedSourceNamespaces(argocd); err != nil {
		return reconcile.Result{}, err
	}

	if err := r.reconcileResources(argocd); err != nil {
		// Error reconciling ArgoCD sub-resources - requeue the request.
		return reconcile.Result{}, err
	}

	// Return and don't requeue
	return reconcile.Result{}, nil
}

func namespaceFilterPredicate() predicate.Predicate {
	return predicate.Funcs{
		UpdateFunc: func(e event.UpdateEvent) bool {
			// This checks if ArgoCDManagedByLabel exists in newMeta, if exists then -
			// 1. Check if oldMeta had the label or not? if no, return true
			// 2. if yes, check if the old and new values are different, if yes,
			// first deleteRBACs for the old value & return true.
			// Event is then handled by the reconciler, which would create appropriate RBACs.
			if valNew, ok := e.ObjectNew.GetLabels()[common.ArgoCDManagedByLabel]; ok {
				if valOld, ok := e.ObjectOld.GetLabels()[common.ArgoCDManagedByLabel]; ok && valOld != valNew {
					k8sClient, err := initK8sClient()
					if err != nil {
						return false
					}
					if err := deleteRBACsForNamespace(e.ObjectOld.GetName(), k8sClient); err != nil {
						log.Error(err, fmt.Sprintf("failed to delete RBACs for namespace: %s", e.ObjectOld.GetName()))
					} else {
						log.Info(fmt.Sprintf("Successfully removed the RBACs for namespace: %s", e.ObjectOld.GetName()))
					}

					// Delete namespace from cluster secret of previously managing argocd instance
					if err = deleteManagedNamespaceFromClusterSecret(valOld, e.ObjectOld.GetName(), k8sClient); err != nil {
						log.Error(err, fmt.Sprintf("unable to delete namespace %s from cluster secret", e.ObjectOld.GetName()))
					} else {
						log.Info(fmt.Sprintf("Successfully deleted namespace %s from cluster secret", e.ObjectOld.GetName()))
					}
				}
				return true
			}
			// This checks if the old meta had the label, if it did, delete the RBACs for the namespace
			// which were created when the label was added to the namespace.
			if ns, ok := e.ObjectOld.GetLabels()[common.ArgoCDManagedByLabel]; ok && ns != "" {
				k8sClient, err := initK8sClient()
				if err != nil {
					return false
				}
				if err := deleteRBACsForNamespace(e.ObjectOld.GetName(), k8sClient); err != nil {
					log.Error(err, fmt.Sprintf("failed to delete RBACs for namespace: %s", e.ObjectOld.GetName()))
				} else {
					log.Info(fmt.Sprintf("Successfully removed the RBACs for namespace: %s", e.ObjectOld.GetName()))
				}

				// Delete managed namespace from cluster secret
				if err = deleteManagedNamespaceFromClusterSecret(ns, e.ObjectOld.GetName(), k8sClient); err != nil {
					log.Error(err, fmt.Sprintf("unable to delete namespace %s from cluster secret", e.ObjectOld.GetName()))
				} else {
					log.Info(fmt.Sprintf("Successfully deleted namespace %s from cluster secret", e.ObjectOld.GetName()))
				}

			}
			return false
		},
		DeleteFunc: func(e event.DeleteEvent) bool {
			if ns, ok := e.Object.GetLabels()[common.ArgoCDManagedByLabel]; ok && ns != "" {
				k8sClient, err := initK8sClient()

				if err != nil {
					return false
				}
				// Delete managed namespace from cluster secret
				err = deleteManagedNamespaceFromClusterSecret(ns, e.Object.GetName(), k8sClient)
				if err != nil {
					log.Error(err, fmt.Sprintf("unable to delete namespace %s from cluster secret", e.Object.GetName()))
				} else {
					log.Info(fmt.Sprintf("Successfully deleted namespace %s from cluster secret", e.Object.GetName()))
				}
			}

			// if a namespace is deleted, remove it from deprecationEventEmissionTracker (if exists) so that if a namespace with the same name
			// is created in the future and contains an Argo CD instance, it will be tracked appropriately
			delete(DeprecationEventEmissionTracker, e.Object.GetName())
			return false
		},
	}
}

// deleteRBACsForNamespace deletes the RBACs when the label from the namespace is removed.
func deleteRBACsForNamespace(sourceNS string, k8sClient kubernetes.Interface) error {
	log.Info(fmt.Sprintf("Removing the RBACs created for the namespace: %s", sourceNS))

	// List all the roles created for ArgoCD using the label selector
	labelSelector := metav1.LabelSelector{MatchLabels: map[string]string{common.ArgoCDKeyPartOf: common.ArgoCDAppName}}
	roles, err := k8sClient.RbacV1().Roles(sourceNS).List(context.TODO(), metav1.ListOptions{LabelSelector: labels.Set(labelSelector.MatchLabels).String()})
	if err != nil {
		log.Error(err, fmt.Sprintf("failed to list roles for namespace: %s", sourceNS))
		return err
	}

	// Delete all the retrieved roles
	for _, role := range roles.Items {
		err = k8sClient.RbacV1().Roles(sourceNS).Delete(context.TODO(), role.Name, metav1.DeleteOptions{})
		if err != nil {
			log.Error(err, fmt.Sprintf("failed to delete roles for namespace: %s", sourceNS))
		}
	}

	// List all the roles bindings created for ArgoCD using the label selector
	roleBindings, err := k8sClient.RbacV1().RoleBindings(sourceNS).List(context.TODO(), metav1.ListOptions{LabelSelector: labels.Set(labelSelector.MatchLabels).String()})
	if err != nil {
		log.Error(err, fmt.Sprintf("failed to list role bindings for namespace: %s", sourceNS))
		return err
	}

	// Delete all the retrieved role bindings
	for _, roleBinding := range roleBindings.Items {
		err = k8sClient.RbacV1().RoleBindings(sourceNS).Delete(context.TODO(), roleBinding.Name, metav1.DeleteOptions{})
		if err != nil {
			log.Error(err, fmt.Sprintf("failed to delete role binding for namespace: %s", sourceNS))
		}
	}

	return nil
}

func deleteManagedNamespaceFromClusterSecret(ownerNS, sourceNS string, k8sClient kubernetes.Interface) error {

	// Get the cluster secret used for configuring ArgoCD
	labelSelector := metav1.LabelSelector{MatchLabels: map[string]string{common.ArgoCDSecretTypeLabel: "cluster"}}
	secrets, err := k8sClient.CoreV1().Secrets(ownerNS).List(context.TODO(), metav1.ListOptions{LabelSelector: labels.Set(labelSelector.MatchLabels).String()})
	if err != nil {
		log.Error(err, fmt.Sprintf("failed to retrieve secrets for namespace: %s", ownerNS))
		return err
	}
	for _, secret := range secrets.Items {
		if string(secret.Data["server"]) != common.ArgoCDDefaultServer {
			continue
		}
		if namespaces, ok := secret.Data["namespaces"]; ok {
			namespaceList := strings.Split(string(namespaces), ",")
			var result []string

			for _, n := range namespaceList {
				// remove the namespace from the list of namespaces
				if strings.TrimSpace(n) == sourceNS {
					continue
				}
				result = append(result, strings.TrimSpace(n))
				sort.Strings(result)
				secret.Data["namespaces"] = []byte(strings.Join(result, ","))
			}
			// Update the secret with the updated list of namespaces
			if _, err = k8sClient.CoreV1().Secrets(ownerNS).Update(context.TODO(), &secret, metav1.UpdateOptions{}); err != nil {
				log.Error(err, fmt.Sprintf("failed to update cluster permission secret for namespace: %s", ownerNS))
				return err
			}
		}
	}
	return nil
}

// removeUnmanagedSourceNamespaceResources cleansup resources from SourceNamespaces if namespace is not managed by argocd instance.
// It also removes the managed-by-cluster-argocd label from the namespace
func (r *ReconcileArgoCD) removeUnmanagedSourceNamespaceResources(cr *argoproj.ArgoCD) error {

	for ns := range r.ManagedSourceNamespaces {
		managedNamespace := false
		if cr.GetDeletionTimestamp() == nil {
			for _, namespace := range cr.Spec.SourceNamespaces {
				if namespace == ns {
					managedNamespace = true
					break
				}
			}
		}

		if !managedNamespace {
			if err := r.cleanupUnmanagedSourceNamespaceResources(cr, ns); err != nil {
				log.Error(err, fmt.Sprintf("error cleaning up resources for namespace %s", ns))
				continue
			}
			delete(r.ManagedSourceNamespaces, ns)
		}
	}
	return nil
}

func (r *ReconcileArgoCD) cleanupUnmanagedSourceNamespaceResources(cr *argoproj.ArgoCD, ns string) error {
	namespace := corev1.Namespace{}
	if err := r.Client.Get(context.TODO(), types.NamespacedName{Name: ns}, &namespace); err != nil {
		if !apierrors.IsNotFound(err) {
			return err
		}
		return nil
	}
	// Remove managed-by-cluster-argocd from the namespace
	delete(namespace.Labels, common.ArgoCDManagedByClusterArgoCDLabel)
	if err := r.Client.Update(context.TODO(), &namespace); err != nil {
		log.Error(err, fmt.Sprintf("failed to remove label from namespace [%s]", namespace.Name))
	}

	// Delete Roles for SourceNamespaces
	existingRole := v1.Role{}
	roleName := getRoleNameForApplicationSourceNamespaces(namespace.Name, cr)
	if err := r.Client.Get(context.TODO(), types.NamespacedName{Name: roleName, Namespace: namespace.Name}, &existingRole); err != nil {
		if !apierrors.IsNotFound(err) {
			return fmt.Errorf("failed to fetch the role for the service account associated with %s : %s", common.ArgoCDServerComponent, err)
		}
	}
	if existingRole.Name != "" {
		if err := r.Client.Delete(context.TODO(), &existingRole); err != nil {
			return err
		}
	}
	// Delete RoleBindings for SourceNamespaces
	existingRoleBinding := &v1.RoleBinding{}
	roleBindingName := getRoleBindingNameForSourceNamespaces(cr.Name, namespace.Name)
	if err := r.Client.Get(context.TODO(), types.NamespacedName{Name: roleBindingName, Namespace: namespace.Name}, existingRoleBinding); err != nil {
		if !apierrors.IsNotFound(err) {
			return fmt.Errorf("failed to get the rolebinding associated with %s : %s", common.ArgoCDServerComponent, err)
		}
	}
	if existingRoleBinding.Name != "" {
		if err := r.Client.Delete(context.TODO(), existingRoleBinding); err != nil {
			return err
		}
	}
	return nil
}

// isSecretOfInterest returns true if the name of the given secret matches one of the
// well-known tls secrets used to secure communication amongst the Argo CD components.
func isSecretOfInterest(o client.Object) bool {
	if strings.HasSuffix(o.GetName(), "-repo-server-tls") {
		return true
	}
	if o.GetName() == common.ArgoCDRedisServerTLSSecretName {
		return true
	}
	return false
}

// isOwnerOfInterest returns true if the given owner is one of the Argo CD services that
// may have been made the owner of the tls secret created by the OpenShift service CA, used
// to secure communication amongst the Argo CD components.
func isOwnerOfInterest(owner metav1.OwnerReference) bool {
	if owner.Kind != "Service" {
		return false
	}
	if strings.HasSuffix(owner.Name, "-repo-server") {
		return true
	}
	if strings.HasSuffix(owner.Name, "-redis") {
		return true
	}
	return false
}

// namespaceResourceMapper maps a watch event on a namespace, back to the
// ArgoCD object that we want to reconcile.
func (r *ReconcileArgoCD) namespaceResourceMapper(ctx context.Context, o client.Object) []reconcile.Request {
	var result = []reconcile.Request{}

	labels := o.GetLabels()
	if v, ok := labels[common.ArgoCDManagedByLabel]; ok {
		argocds := &argoproj.ArgoCDList{}
		if err := r.Client.List(context.TODO(), argocds, &client.ListOptions{Namespace: v}); err != nil {
			return result
		}

		if len(argocds.Items) != 1 {
			return result
		}

		argocd := argocds.Items[0]
		namespacedName := client.ObjectKey{
			Name:      argocd.Name,
			Namespace: argocd.Namespace,
		}
		result = []reconcile.Request{
			{NamespacedName: namespacedName},
		}
	}

	return result
}

var (
	mutex sync.RWMutex
	hooks = []Hook{}
)

// Hook changes resources as they are created or updated by the reconciler.
type Hook func(*argoproj.ArgoCD, interface{}, string) error

// Register adds a modifier for updating resources during reconciliation.
func Register(h ...Hook) {
	mutex.Lock()
	defer mutex.Unlock()
	hooks = append(hooks, h...)
}

// nolint:unparam
func applyReconcilerHook(cr *argoproj.ArgoCD, i interface{}, hint string) error {
	mutex.Lock()
	defer mutex.Unlock()
	for _, v := range hooks {
		if err := v(cr, i, hint); err != nil {
			return err
		}
	}
	return nil
}

// newStatefulSet returns a new StatefulSet instance for the given ArgoCD instance.
func newStatefulSet(cr *argoproj.ArgoCD) *appsv1.StatefulSet {
	return &appsv1.StatefulSet{
		ObjectMeta: metav1.ObjectMeta{
			Name:      cr.Name,
			Namespace: cr.Namespace,
			Labels:    argoutil.LabelsForCluster(cr),
		},
	}
}

// newStatefulSetWithName returns a new StatefulSet instance for the given ArgoCD using the given name.
func newStatefulSetWithName(name string, component string, cr *argoproj.ArgoCD) *appsv1.StatefulSet {
	ss := newStatefulSet(cr)
	ss.ObjectMeta.Name = name

	lbls := ss.ObjectMeta.Labels
	lbls[common.ArgoCDKeyName] = name
	lbls[common.ArgoCDKeyComponent] = component
	ss.ObjectMeta.Labels = lbls

	ss.Spec = appsv1.StatefulSetSpec{
		Selector: &metav1.LabelSelector{
			MatchLabels: map[string]string{
				common.ArgoCDKeyName: name,
			},
		},
		Template: corev1.PodTemplateSpec{
			ObjectMeta: metav1.ObjectMeta{
				Labels: map[string]string{
					common.ArgoCDKeyName: name,
				},
			},
			Spec: corev1.PodSpec{
				NodeSelector: common.DefaultNodeSelector(),
			},
		},
	}
	if cr.Spec.NodePlacement != nil {
		ss.Spec.Template.Spec.NodeSelector = argoutil.AppendStringMap(ss.Spec.Template.Spec.NodeSelector, cr.Spec.NodePlacement.NodeSelector)
		ss.Spec.Template.Spec.Tolerations = cr.Spec.NodePlacement.Tolerations
	}
	ss.Spec.ServiceName = name

	return ss
}

// newStatefulSetWithSuffix returns a new StatefulSet instance for the given ArgoCD using the given suffix.
func newStatefulSetWithSuffix(suffix string, component string, cr *argoproj.ArgoCD) *appsv1.StatefulSet {
	return newStatefulSetWithName(fmt.Sprintf("%s-%s", cr.Name, suffix), component, cr)
<<<<<<< HEAD
}

const (
	maxLabelLength    = 63
	maxHostnameLength = 253
	minFirstLabelSize = 20
)

// The algorithm used by this function is:
// - If the FIRST label ("console-openshift-console" in the above case) is longer than 63 characters, shorten (truncate the end) it to 63.
// - If any other label is longer than 63 characters, return an error
// - After all the labels are 63 characters or less, check the length of the overall hostname:
//   - If the overall hostname is > 253, then shorten the FIRST label until the host name is < 253
//   - After the FIRST label has been shortened, if it is < 20, then return an error (this is a sanity test to ensure the label is likely to be unique)
func shortenHostname(hostname string) (string, error) {
	if hostname == "" {
		return "", nil
	}

	// Return the hostname as it is if hostname is already within the size limit
	if len(hostname) <= maxHostnameLength {
		return hostname, nil
	}

	// Split the hostname into labels
	labels := strings.Split(hostname, ".")

	// Check and truncate the FIRST label if longer than 63 characters
	if len(labels[0]) > maxLabelLength {
		labels[0] = labels[0][:maxLabelLength]
	}

	// Check other labels and return an error if any is longer than 63 characters
	for _, label := range labels[1:] {
		if len(label) > maxLabelLength {
			return "", fmt.Errorf("label length exceeds 63 characters")
		}
	}

	// Join the labels back into a hostname
	resultHostname := strings.Join(labels, ".")

	// Check and shorten the overall hostname
	if len(resultHostname) > maxHostnameLength {
		// Shorten the first label until the length is less than 253
		for len(resultHostname) > maxHostnameLength && len(labels[0]) > 20 {
			labels[0] = labels[0][:len(labels[0])-1]
			resultHostname = strings.Join(labels, ".")
		}

		// Check if the first label is still less than 20 characters
		if len(labels[0]) < minFirstLabelSize {
			return "", fmt.Errorf("shortened first label is less than 20 characters")
		}
	}
	return resultHostname, nil
}

// newService returns a new Service for the given ArgoCD instance.
func newService(cr *argoproj.ArgoCD) *corev1.Service {
	return &corev1.Service{
		ObjectMeta: metav1.ObjectMeta{
			Name:      cr.Name,
			Namespace: cr.Namespace,
			Labels:    argoutil.LabelsForCluster(cr),
		},
	}
}

// newServiceWithName returns a new Service instance for the given ArgoCD using the given name.
func newServiceWithName(name string, component string, cr *argoproj.ArgoCD) *corev1.Service {
	svc := newService(cr)
	svc.ObjectMeta.Name = name

	lbls := svc.ObjectMeta.Labels
	lbls[common.ArgoCDKeyName] = name
	lbls[common.ArgoCDKeyComponent] = component
	svc.ObjectMeta.Labels = lbls

	return svc
}

// newServiceWithSuffix returns a new Service instance for the given ArgoCD using the given suffix.
func newServiceWithSuffix(suffix string, component string, cr *argoproj.ArgoCD) *corev1.Service {
	return newServiceWithName(fmt.Sprintf("%s-%s", cr.Name, suffix), component, cr)
}

// reconcileGrafanaService will ensure that the Service for Grafana is present.
func (r *ReconcileArgoCD) reconcileGrafanaService(cr *argoproj.ArgoCD) error {
	svc := newServiceWithSuffix("grafana", "grafana", cr)
	if argoutil.IsObjectFound(r.Client, cr.Namespace, svc.Name, svc) {
		if !cr.Spec.Grafana.Enabled {
			// Service exists but enabled flag has been set to false, delete the Service
			return r.Client.Delete(context.TODO(), svc)
		}
		log.Info(grafanaDeprecatedWarning)
		return nil // Service found, do nothing
	}

	if !cr.Spec.Grafana.Enabled {
		return nil // Grafana not enabled, do nothing.
	}

	log.Info(grafanaDeprecatedWarning)
	return nil
}

// reconcileServices will ensure that all Services are present for the given ArgoCD.
func (r *ReconcileArgoCD) reconcileServices(cr *argoproj.ArgoCD) error {

	if err := r.reconcileDexService(cr); err != nil {
		log.Error(err, "error reconciling dex service")
	}

	err := r.reconcileGrafanaService(cr)
	if err != nil {
		return err
	}

	err = r.reconcileMetricsService(cr)
	if err != nil {
		return err
	}

	err = r.reconcileRedisHAServices(cr)
	if err != nil {
		return err
	}

	err = r.reconcileRedisService(cr)
	if err != nil {
		return err
	}

	err = r.reconcileRepoService(cr)
	if err != nil {
		return err
	}

	err = r.reconcileServerMetricsService(cr)
	if err != nil {
		return err
	}

	err = r.reconcileServerService(cr)
	if err != nil {
		return err
	}
	return nil
=======
>>>>>>> 2e7a6ffe
}<|MERGE_RESOLUTION|>--- conflicted
+++ resolved
@@ -1173,7 +1173,6 @@
 // newStatefulSetWithSuffix returns a new StatefulSet instance for the given ArgoCD using the given suffix.
 func newStatefulSetWithSuffix(suffix string, component string, cr *argoproj.ArgoCD) *appsv1.StatefulSet {
 	return newStatefulSetWithName(fmt.Sprintf("%s-%s", cr.Name, suffix), component, cr)
-<<<<<<< HEAD
 }
 
 const (
@@ -1232,35 +1231,6 @@
 	return resultHostname, nil
 }
 
-// newService returns a new Service for the given ArgoCD instance.
-func newService(cr *argoproj.ArgoCD) *corev1.Service {
-	return &corev1.Service{
-		ObjectMeta: metav1.ObjectMeta{
-			Name:      cr.Name,
-			Namespace: cr.Namespace,
-			Labels:    argoutil.LabelsForCluster(cr),
-		},
-	}
-}
-
-// newServiceWithName returns a new Service instance for the given ArgoCD using the given name.
-func newServiceWithName(name string, component string, cr *argoproj.ArgoCD) *corev1.Service {
-	svc := newService(cr)
-	svc.ObjectMeta.Name = name
-
-	lbls := svc.ObjectMeta.Labels
-	lbls[common.ArgoCDKeyName] = name
-	lbls[common.ArgoCDKeyComponent] = component
-	svc.ObjectMeta.Labels = lbls
-
-	return svc
-}
-
-// newServiceWithSuffix returns a new Service instance for the given ArgoCD using the given suffix.
-func newServiceWithSuffix(suffix string, component string, cr *argoproj.ArgoCD) *corev1.Service {
-	return newServiceWithName(fmt.Sprintf("%s-%s", cr.Name, suffix), component, cr)
-}
-
 // reconcileGrafanaService will ensure that the Service for Grafana is present.
 func (r *ReconcileArgoCD) reconcileGrafanaService(cr *argoproj.ArgoCD) error {
 	svc := newServiceWithSuffix("grafana", "grafana", cr)
@@ -1323,6 +1293,4 @@
 		return err
 	}
 	return nil
-=======
->>>>>>> 2e7a6ffe
 }