// Copyright 2020 ArgoCD Operator Developers
//
// Licensed under the Apache License, Version 2.0 (the "License");
// you may not use this file except in compliance with the License.
// You may obtain a copy of the License at
//
// 	http://www.apache.org/licenses/LICENSE-2.0
//
// Unless required by applicable law or agreed to in writing, software
// distributed under the License is distributed on an "AS IS" BASIS,
// WITHOUT WARRANTIES OR CONDITIONS OF ANY KIND, either express or implied.
// See the License for the specific language governing permissions and
// limitations under the License.

package argocd

import (
	"context"
	"fmt"
	"reflect"
	"testing"

	"github.com/google/go-cmp/cmp"
	"github.com/stretchr/testify/assert"
	"gopkg.in/yaml.v2"
	corev1 "k8s.io/api/core/v1"
	metav1 "k8s.io/apimachinery/pkg/apis/meta/v1"
	"k8s.io/apimachinery/pkg/runtime"
	"k8s.io/apimachinery/pkg/types"
	"sigs.k8s.io/controller-runtime/pkg/client"
	logf "sigs.k8s.io/controller-runtime/pkg/log"
	"sigs.k8s.io/controller-runtime/pkg/reconcile"

	argoproj "github.com/argoproj-labs/argocd-operator/api/v1beta1"
	"github.com/argoproj-labs/argocd-operator/common"
<<<<<<< HEAD
	"github.com/argoproj-labs/argocd-operator/pkg/util"
=======
	"github.com/argoproj-labs/argocd-operator/pkg/argoutil"
>>>>>>> aa399a55
)

var _ reconcile.Reconciler = &ArgoCDReconciler{}

func TestArgoCDReconciler_reconcileTLSCerts(t *testing.T) {
	logf.SetLogger(ZapLogger(true))
	a := makeTestArgoCD(initialCerts(t, "root-ca.example.com"))

	resObjs := []client.Object{a}
	subresObjs := []client.Object{a}
	runtimeObjs := []runtime.Object{}
	sch := makeTestReconcilerScheme(argoproj.AddToScheme)
	cl := makeTestReconcilerClient(sch, resObjs, subresObjs, runtimeObjs)
	r := makeTestReconciler(cl, sch)

	assert.NoError(t, r.reconcileTLSCerts(a))

	configMap := &corev1.ConfigMap{}
	assert.NoError(t, r.Client.Get(
		context.TODO(),
		types.NamespacedName{
			Name:      common.ArgoCDTLSCertsConfigMapName,
			Namespace: a.Namespace,
		},
		configMap))

	want := []string{"root-ca.example.com"}
	if k := stringMapKeys(configMap.Data); !reflect.DeepEqual(want, k) {
		t.Fatalf("got %#v, want %#v\n", k, want)
	}
}

func TestArgoCDReconciler_reconcileTLSCerts_configMapUpdate(t *testing.T) {
	logf.SetLogger(ZapLogger(true))
	a := makeTestArgoCD(initialCerts(t, "root-ca.example.com"))

	resObjs := []client.Object{a}
	subresObjs := []client.Object{a}
	runtimeObjs := []runtime.Object{}
	sch := makeTestReconcilerScheme(argoproj.AddToScheme)
	cl := makeTestReconcilerClient(sch, resObjs, subresObjs, runtimeObjs)
	r := makeTestReconciler(cl, sch)

	assert.NoError(t, r.reconcileTLSCerts(a))

	configMap := &corev1.ConfigMap{}
	assert.NoError(t, r.Client.Get(
		context.TODO(),
		types.NamespacedName{
			Name:      common.ArgoCDTLSCertsConfigMapName,
			Namespace: a.Namespace,
		},
		configMap))

	want := []string{"root-ca.example.com"}
	if k := stringMapKeys(configMap.Data); !reflect.DeepEqual(want, k) {
		t.Fatalf("got %#v, want %#v\n", k, want)
	}

	// update a new cert in argocd-tls-certs-cm
	testPEM := generateEncodedPEM(t, "example.com")

	configMap.Data["example.com"] = string(testPEM)
	assert.NoError(t, r.Client.Update(context.TODO(), configMap))

	// verify that a new reconciliation does not remove example.com from
	// argocd-tls-certs-cm
	assert.NoError(t, r.reconcileTLSCerts(a))

	want = []string{"example.com", "root-ca.example.com"}
	if k := stringMapKeys(configMap.Data); !reflect.DeepEqual(want, k) {
		t.Fatalf("got %#v, want %#v\n", k, want)
	}
}

func TestArgoCDReconciler_reconcileTLSCerts_withInitialCertsUpdate(t *testing.T) {
	logf.SetLogger(ZapLogger(true))
	a := makeTestArgoCD()

	resObjs := []client.Object{a}
	subresObjs := []client.Object{a}
	runtimeObjs := []runtime.Object{}
	sch := makeTestReconcilerScheme(argoproj.AddToScheme)
	cl := makeTestReconcilerClient(sch, resObjs, subresObjs, runtimeObjs)
	r := makeTestReconciler(cl, sch)

	assert.NoError(t, r.reconcileTLSCerts(a))

	a = makeTestArgoCD(initialCerts(t, "testing.example.com"))
	assert.NoError(t, r.reconcileTLSCerts(a))

	configMap := &corev1.ConfigMap{}
	assert.NoError(t, r.Client.Get(
		context.TODO(),
		types.NamespacedName{
			Name:      common.ArgoCDTLSCertsConfigMapName,
			Namespace: a.Namespace,
		},
		configMap))

	// Any certs added to .spec.tls.intialCerts of Argo CD CR after the cluster creation
	// should not affect the argocd-tls-certs-cm configmap.
	want := []string{}
	if k := stringMapKeys(configMap.Data); !reflect.DeepEqual(want, k) {
		t.Fatalf("got %#v, want %#v\n", k, want)
	}
}

func TestArgoCDReconciler_reconcileArgoConfigMap(t *testing.T) {
	logf.SetLogger(ZapLogger(true))

	defaultConfigMapData := map[string]string{
<<<<<<< HEAD
		"application.instanceLabelKey":       common.AppK8sKeyInstance,
=======
		"application.instanceLabelKey":       common.ArgoCDDefaultApplicationInstanceLabelKey,
>>>>>>> aa399a55
		"application.resourceTrackingMethod": argoproj.ResourceTrackingMethodLabel.String(),
		"admin.enabled":                      "true",
		"configManagementPlugins":            "",
		"dex.config":                         "",
		"ga.anonymizeusers":                  "false",
		"ga.trackingid":                      "",
		"help.chatText":                      "",
		"help.chatUrl":                       "",
		"kustomize.buildOptions":             "",
		"oidc.config":                        "",
		"repositories":                       "",
		"repository.credentials":             "",
		"resource.inclusions":                "",
		"resource.exclusions":                "",
		"statusbadge.enabled":                "false",
		"url":                                "https://argocd-server",
		"users.anonymous.enabled":            "false",
	}

	cmdTests := []struct {
		name     string
		opts     []argoCDOpt
		dataDiff map[string]string
	}{
		{
			"defaults",
			[]argoCDOpt{},
			map[string]string{},
		},
		{
			"with-banner",
			[]argoCDOpt{func(a *argoproj.ArgoCD) {
				a.Spec.Banner = &argoproj.Banner{
					Content: "Custom Styles - Banners",
				}
			}},
			map[string]string{
				"users.anonymous.enabled": "false",
				"ui.bannercontent":        "Custom Styles - Banners",
			},
		},
		{
			"with-banner-and-url",
			[]argoCDOpt{func(a *argoproj.ArgoCD) {
				a.Spec.Banner = &argoproj.Banner{
					Content: "Custom Styles - Banners",
					URL:     "https://argo-cd.readthedocs.io/en/stable/operator-manual/custom-styles/#banners",
				}
			}},
			map[string]string{
				"ui.bannercontent": "Custom Styles - Banners",
				"ui.bannerurl":     "https://argo-cd.readthedocs.io/en/stable/operator-manual/custom-styles/#banners",
			},
		},
	}

	for _, tt := range cmdTests {
		a := makeTestArgoCD(tt.opts...)
		a.Spec.SSO = &argoproj.ArgoCDSSOSpec{
			Provider: argoproj.SSOProviderTypeDex,
		}

		resObjs := []client.Object{a}
		subresObjs := []client.Object{a}
		runtimeObjs := []runtime.Object{}
		sch := makeTestReconcilerScheme(argoproj.AddToScheme)
		cl := makeTestReconcilerClient(sch, resObjs, subresObjs, runtimeObjs)
		r := makeTestReconciler(cl, sch)

		err := r.reconcileArgoConfigMap(a)
		assert.NoError(t, err)

		cm := &corev1.ConfigMap{}
		err = r.Client.Get(context.TODO(), types.NamespacedName{
			Name:      common.ArgoCDConfigMapName,
			Namespace: testNamespace,
		}, cm)
		assert.NoError(t, err)

		want := merge(defaultConfigMapData, tt.dataDiff)

		if diff := cmp.Diff(want, cm.Data); diff != "" {
			t.Fatalf("reconcileArgoConfigMap (%s) failed:\n%s", tt.name, diff)
		}
	}
}

func TestArgoCDReconciler_reconcileEmptyArgoConfigMap(t *testing.T) {
	logf.SetLogger(ZapLogger(true))
	a := makeTestArgoCD()

	resObjs := []client.Object{a}
	subresObjs := []client.Object{a}
	runtimeObjs := []runtime.Object{}
	sch := makeTestReconcilerScheme(argoproj.AddToScheme)
	cl := makeTestReconcilerClient(sch, resObjs, subresObjs, runtimeObjs)
	r := makeTestReconciler(cl, sch)

	// An empty Argo CD Configmap
	emptyArgoConfigmap := &corev1.ConfigMap{
		ObjectMeta: metav1.ObjectMeta{
			Name:      common.ArgoCDConfigMapName,
			Namespace: a.Namespace,
		},
	}

	err := r.Client.Create(context.TODO(), emptyArgoConfigmap)
	assert.NoError(t, err)

	err = r.reconcileArgoConfigMap(a)
	assert.NoError(t, err)

	cm := &corev1.ConfigMap{}
	err = r.Client.Get(context.TODO(), types.NamespacedName{
		Name:      common.ArgoCDConfigMapName,
		Namespace: testNamespace,
	}, cm)
	assert.NoError(t, err)
}

func TestArgoCDReconcilerCM_withRepoCredentials(t *testing.T) {
	logf.SetLogger(ZapLogger(true))
	a := makeTestArgoCD()
	a.Spec.RepositoryCredentials = `
- url: https://github.com/test/gitops.git
  passwordSecret:
    name: test
    key: password
  usernameSecret:
    name: test
    key: username`

	cm := &corev1.ConfigMap{
		ObjectMeta: metav1.ObjectMeta{
			Name:      common.ArgoCDConfigMapName,
			Namespace: testNamespace,
		},
		Data: map[string]string{
			"application.instanceLabelKey": "mycompany.com/appname",
			"admin.enabled":                "true",
		},
	}

	resObjs := []client.Object{a, cm}
	subresObjs := []client.Object{a}
	runtimeObjs := []runtime.Object{}
	sch := makeTestReconcilerScheme(argoproj.AddToScheme)
	cl := makeTestReconcilerClient(sch, resObjs, subresObjs, runtimeObjs)
	r := makeTestReconciler(cl, sch)

	err := r.reconcileArgoConfigMap(a)
	assert.NoError(t, err)

	err = r.Client.Get(context.TODO(), types.NamespacedName{
		Name:      common.ArgoCDConfigMapName,
		Namespace: testNamespace,
	}, cm)
	assert.NoError(t, err)

	if got := cm.Data[common.ArgoCDKeyRepositoryCredentials]; got != a.Spec.RepositoryCredentials {
		t.Fatalf("reconcileArgoConfigMap failed: got %s, want %s", got, a.Spec.RepositoryCredentials)
	}
}

func TestArgoCDReconciler_reconcileArgoConfigMap_withDisableAdmin(t *testing.T) {
	logf.SetLogger(ZapLogger(true))
	a := makeTestArgoCD(func(a *argoproj.ArgoCD) {
		a.Spec.DisableAdmin = true
	})

	resObjs := []client.Object{a}
	subresObjs := []client.Object{a}
	runtimeObjs := []runtime.Object{}
	sch := makeTestReconcilerScheme(argoproj.AddToScheme)
	cl := makeTestReconcilerClient(sch, resObjs, subresObjs, runtimeObjs)
	r := makeTestReconciler(cl, sch)

	err := r.reconcileArgoConfigMap(a)
	assert.NoError(t, err)

	cm := &corev1.ConfigMap{}
	err = r.Client.Get(context.TODO(), types.NamespacedName{
		Name:      common.ArgoCDConfigMapName,
		Namespace: testNamespace,
	}, cm)
	assert.NoError(t, err)

	if c := cm.Data["admin.enabled"]; c != "false" {
		t.Fatalf("reconcileArgoConfigMap failed got %q, want %q", c, "false")
	}
}

func TestArgoCDReconciler_reconcileArgoConfigMap_withDexConnector(t *testing.T) {
	logf.SetLogger(ZapLogger(true))

	tests := []struct {
		name             string
		updateCrSpecFunc func(cr *argoproj.ArgoCD)
	}{
		{
			name: "dex config using .spec.sso.provider=dex + .spec.sso.dex",
			updateCrSpecFunc: func(cr *argoproj.ArgoCD) {
				cr.Spec.SSO = &argoproj.ArgoCDSSOSpec{
					Provider: argoproj.SSOProviderTypeDex,
					Dex: &argoproj.ArgoCDDexSpec{
						OpenShiftOAuth: true,
					},
				}
			},
		},
	}

	for _, test := range tests {
		t.Run(test.name, func(t *testing.T) {
			sa := &corev1.ServiceAccount{
				TypeMeta:   metav1.TypeMeta{Kind: "ServiceAccount", APIVersion: "v1"},
				ObjectMeta: metav1.ObjectMeta{Name: "argocd-argocd-dex-server", Namespace: "argocd"},
				Secrets: []corev1.ObjectReference{{
					Name: "token",
				}},
			}

			a := makeTestArgoCD(func(a *argoproj.ArgoCD) {
				a.Spec.SSO = &argoproj.ArgoCDSSOSpec{
					Provider: argoproj.SSOProviderTypeDex,
					Dex: &argoproj.ArgoCDDexSpec{
						OpenShiftOAuth: false,
					},
				}
			})

<<<<<<< HEAD
			secret := util.NewSecretWithName(a, "token")
			r := makeTestReconciler(t, a, sa, secret)
=======
			secret := argoutil.NewSecretWithName(a, "token")

			resObjs := []client.Object{a, sa, secret}
			subresObjs := []client.Object{a}
			runtimeObjs := []runtime.Object{}
			sch := makeTestReconcilerScheme(argoproj.AddToScheme)
			cl := makeTestReconcilerClient(sch, resObjs, subresObjs, runtimeObjs)
			r := makeTestReconciler(cl, sch)
>>>>>>> aa399a55

			if test.updateCrSpecFunc != nil {
				test.updateCrSpecFunc(a)
			}
			err := r.reconcileArgoConfigMap(a)
			assert.NoError(t, err)

			cm := &corev1.ConfigMap{}
			err = r.Client.Get(context.TODO(), types.NamespacedName{
				Name:      common.ArgoCDConfigMapName,
				Namespace: testNamespace,
			}, cm)
			assert.NoError(t, err)

			dex, ok := cm.Data["dex.config"]
			if !ok {
				t.Fatal("reconcileArgoConfigMap with dex failed")
			}

			m := make(map[string]interface{})
			err = yaml.Unmarshal([]byte(dex), &m)
			assert.NoError(t, err, fmt.Sprintf("failed to unmarshal %s", dex))

			connectors, ok := m["connectors"]
			if !ok {
				t.Fatal("no connectors found in dex.config")
			}
			dexConnector := connectors.([]interface{})[0].(map[interface{}]interface{})
			config := dexConnector["config"]
			assert.Equal(t, config.(map[interface{}]interface{})["clientID"], "system:serviceaccount:argocd:argocd-argocd-dex-server")
		})
	}

}

func TestArgoCDReconciler_reconcileArgoConfigMap_withDexDisabled(t *testing.T) {
	logf.SetLogger(ZapLogger(true))

	tests := []struct {
		name   string
		argoCD *argoproj.ArgoCD
	}{
		{
			name: "dex disabled by removing .spec.sso",
			argoCD: makeTestArgoCD(func(cr *argoproj.ArgoCD) {
				cr.Spec.SSO = nil
			}),
		},
		{
			name: "dex disabled by switching provider",
			argoCD: makeTestArgoCD(func(cr *argoproj.ArgoCD) {
				cr.Spec.SSO = &argoproj.ArgoCDSSOSpec{
					Provider: argoproj.SSOProviderTypeKeycloak,
				}
			}),
		},
	}

	for _, test := range tests {
		t.Run(test.name, func(t *testing.T) {

			resObjs := []client.Object{test.argoCD}
			subresObjs := []client.Object{test.argoCD}
			runtimeObjs := []runtime.Object{}
			sch := makeTestReconcilerScheme(argoproj.AddToScheme)
			cl := makeTestReconcilerClient(sch, resObjs, subresObjs, runtimeObjs)
			r := makeTestReconciler(cl, sch)

			err := r.reconcileArgoConfigMap(test.argoCD)
			assert.NoError(t, err)

			cm := &corev1.ConfigMap{}
			err = r.Client.Get(context.TODO(), types.NamespacedName{
				Name:      common.ArgoCDConfigMapName,
				Namespace: testNamespace,
			}, cm)
			assert.NoError(t, err)

			if c, ok := cm.Data["dex.config"]; ok {
				t.Fatalf("reconcileArgoConfigMap failed, dex.config = %q", c)
			}
		})
	}
}

// When dex is enabled, dexConfig should be present in argocd-cm, when disabled, it should be removed
func TestArgoCDReconciler_reconcileArgoConfigMap_dexConfigDeletedwhenDexDisabled(t *testing.T) {
	logf.SetLogger(ZapLogger(true))

	tests := []struct {
		name              string
		updateCrFunc      func(cr *argoproj.ArgoCD)
		argoCD            *argoproj.ArgoCD
		wantConfigRemoved bool
	}{
		{
			name: "dex disabled by removing .spec.sso.provider",
			updateCrFunc: func(cr *argoproj.ArgoCD) {
				cr.Spec.SSO = nil
			},
			argoCD: makeTestArgoCD(func(cr *argoproj.ArgoCD) {
				cr.Spec.SSO = &argoproj.ArgoCDSSOSpec{
					Provider: argoproj.SSOProviderTypeDex,
					Dex: &argoproj.ArgoCDDexSpec{
						Config: "test-dex-config",
					},
				}
			}),
			wantConfigRemoved: true,
		},
		{
			name: "dex disabled by switching provider",
			updateCrFunc: func(cr *argoproj.ArgoCD) {
				cr.Spec.SSO = &argoproj.ArgoCDSSOSpec{
					Provider: argoproj.SSOProviderTypeKeycloak,
				}
			},
			argoCD: makeTestArgoCD(func(cr *argoproj.ArgoCD) {
				cr.Spec.SSO = &argoproj.ArgoCDSSOSpec{
					Provider: argoproj.SSOProviderTypeDex,
					Dex: &argoproj.ArgoCDDexSpec{
						OpenShiftOAuth: true,
					},
				}
			}),
			wantConfigRemoved: true,
		},
	}

	for _, test := range tests {
		t.Run(test.name, func(t *testing.T) {
			sa := &corev1.ServiceAccount{
				TypeMeta:   metav1.TypeMeta{Kind: "ServiceAccount", APIVersion: "v1"},
				ObjectMeta: metav1.ObjectMeta{Name: "argocd-argocd-dex-server", Namespace: "argocd"},
				Secrets: []corev1.ObjectReference{{
					Name: "token",
				}},
			}
			secret := util.NewSecretWithName(test.argoCD, "token")

			resObjs := []client.Object{test.argoCD, sa, secret}
			subresObjs := []client.Object{test.argoCD}
			runtimeObjs := []runtime.Object{}
			sch := makeTestReconcilerScheme(argoproj.AddToScheme)
			cl := makeTestReconcilerClient(sch, resObjs, subresObjs, runtimeObjs)
			r := makeTestReconciler(cl, sch)

			err := r.reconcileArgoConfigMap(test.argoCD)
			assert.NoError(t, err)

			cm := &corev1.ConfigMap{}
			err = r.Client.Get(context.TODO(), types.NamespacedName{
				Name:      common.ArgoCDConfigMapName,
				Namespace: testNamespace,
			}, cm)
			assert.NoError(t, err)

			if _, ok := cm.Data["dex.config"]; !ok {
				t.Fatalf("reconcileArgoConfigMap failed,could not find dexConfig")
			}

			if test.updateCrFunc != nil {
				test.updateCrFunc(test.argoCD)
			}

			err = r.reconcileDexConfiguration(cm, test.argoCD)
			assert.NoError(t, err)

			err = r.Client.Get(context.TODO(), types.NamespacedName{
				Name:      common.ArgoCDConfigMapName,
				Namespace: testNamespace,
			}, cm)
			assert.NoError(t, err)

			if c, ok := cm.Data["dex.config"]; ok && c != "" {
				if test.wantConfigRemoved {
					t.Fatalf("reconcileArgoConfigMap failed, dex.config = %q", c)
				}
			}
		})
	}
}

func TestArgoCDReconciler_reconcileArgoConfigMap_withKustomizeVersions(t *testing.T) {
	logf.SetLogger(ZapLogger(true))
	a := makeTestArgoCD(func(a *argoproj.ArgoCD) {
		kv := argoproj.KustomizeVersionSpec{
			Version: "v4.1.0",
			Path:    "/path/to/kustomize-4.1",
		}
		var kvs []argoproj.KustomizeVersionSpec
		kvs = append(kvs, kv)
		a.Spec.KustomizeVersions = kvs
	})

	resObjs := []client.Object{a}
	subresObjs := []client.Object{a}
	runtimeObjs := []runtime.Object{}
	sch := makeTestReconcilerScheme(argoproj.AddToScheme)
	cl := makeTestReconcilerClient(sch, resObjs, subresObjs, runtimeObjs)
	r := makeTestReconciler(cl, sch)

	err := r.reconcileArgoConfigMap(a)
	assert.NoError(t, err)

	cm := &corev1.ConfigMap{}
	err = r.Client.Get(context.TODO(), types.NamespacedName{
		Name:      common.ArgoCDConfigMapName,
		Namespace: testNamespace,
	}, cm)
	assert.NoError(t, err)

	if diff := cmp.Diff(cm.Data["kustomize.version.v4.1.0"], "/path/to/kustomize-4.1"); diff != "" {
		t.Fatalf("failed to reconcile configmap:\n%s", diff)
	}
}

func TestArgoCDReconciler_reconcileGPGKeysConfigMap(t *testing.T) {
	logf.SetLogger(ZapLogger(true))
	a := makeTestArgoCD(func(a *argoproj.ArgoCD) {
		a.Spec.DisableAdmin = true
	})

	resObjs := []client.Object{a}
	subresObjs := []client.Object{a}
	runtimeObjs := []runtime.Object{}
	sch := makeTestReconcilerScheme(argoproj.AddToScheme)
	cl := makeTestReconcilerClient(sch, resObjs, subresObjs, runtimeObjs)
	r := makeTestReconciler(cl, sch)

	err := r.reconcileGPGKeysConfigMap(a)
	assert.NoError(t, err)

	cm := &corev1.ConfigMap{}
	err = r.Client.Get(context.TODO(), types.NamespacedName{
		Name:      common.ArgoCDGPGKeysConfigMapName,
		Namespace: testNamespace,
	}, cm)
	assert.NoError(t, err)
	// Currently the gpg keys configmap is empty
}

func TestArgoCDReconciler_reconcileArgoConfigMap_withResourceTrackingMethod(t *testing.T) {
	logf.SetLogger(ZapLogger(true))
	a := makeTestArgoCD()

	resObjs := []client.Object{a}
	subresObjs := []client.Object{a}
	runtimeObjs := []runtime.Object{}
	sch := makeTestReconcilerScheme(argoproj.AddToScheme)
	cl := makeTestReconcilerClient(sch, resObjs, subresObjs, runtimeObjs)
	r := makeTestReconciler(cl, sch)

	err := r.reconcileArgoConfigMap(a)
	assert.NoError(t, err)

	cm := &corev1.ConfigMap{}

	t.Run("Check default tracking method", func(t *testing.T) {
		err = r.Client.Get(context.TODO(), types.NamespacedName{
			Name:      common.ArgoCDConfigMapName,
			Namespace: testNamespace,
		}, cm)
		assert.NoError(t, err)

		rtm, ok := cm.Data[common.ArgoCDKeyResourceTrackingMethod]
		assert.Equal(t, argoproj.ResourceTrackingMethodLabel.String(), rtm)
		assert.True(t, ok)
	})

	t.Run("Tracking method label", func(t *testing.T) {
		err = r.Client.Get(context.TODO(), types.NamespacedName{
			Name:      common.ArgoCDConfigMapName,
			Namespace: testNamespace,
		}, cm)
		assert.NoError(t, err)

		rtm, ok := cm.Data[common.ArgoCDKeyResourceTrackingMethod]
		assert.Equal(t, argoproj.ResourceTrackingMethodLabel.String(), rtm)
		assert.True(t, ok)
	})

	t.Run("Set tracking method to annotation+label", func(t *testing.T) {
		a.Spec.ResourceTrackingMethod = argoproj.ResourceTrackingMethodAnnotationAndLabel.String()
		err = r.reconcileArgoConfigMap(a)
		assert.NoError(t, err)

		err = r.Client.Get(context.TODO(), types.NamespacedName{
			Name:      common.ArgoCDConfigMapName,
			Namespace: testNamespace,
		}, cm)
		assert.NoError(t, err)

		rtm, ok := cm.Data[common.ArgoCDKeyResourceTrackingMethod]
		assert.True(t, ok)
		assert.Equal(t, argoproj.ResourceTrackingMethodAnnotationAndLabel.String(), rtm)
	})

	t.Run("Set tracking method to annotation", func(t *testing.T) {
		a.Spec.ResourceTrackingMethod = argoproj.ResourceTrackingMethodAnnotation.String()
		err = r.reconcileArgoConfigMap(a)
		assert.NoError(t, err)

		err = r.Client.Get(context.TODO(), types.NamespacedName{
			Name:      common.ArgoCDConfigMapName,
			Namespace: testNamespace,
		}, cm)
		assert.NoError(t, err)

		rtm, ok := cm.Data[common.ArgoCDKeyResourceTrackingMethod]
		assert.True(t, ok)
		assert.Equal(t, argoproj.ResourceTrackingMethodAnnotation.String(), rtm)
	})

	// Invalid value sets the default "label"
	t.Run("Set tracking method to invalid value", func(t *testing.T) {
		a.Spec.ResourceTrackingMethod = "anotaions"
		err = r.reconcileArgoConfigMap(a)
		assert.NoError(t, err)

		err = r.Client.Get(context.TODO(), types.NamespacedName{
			Name:      common.ArgoCDConfigMapName,
			Namespace: testNamespace,
		}, cm)
		assert.NoError(t, err)

		rtm, ok := cm.Data[common.ArgoCDKeyResourceTrackingMethod]
		assert.True(t, ok)
		assert.Equal(t, argoproj.ResourceTrackingMethodLabel.String(), rtm)
	})

}

func TestArgoCDReconciler_reconcileArgoConfigMap_withResourceInclusions(t *testing.T) {
	logf.SetLogger(ZapLogger(true))
	customizations := "testing: testing"
	updatedCustomizations := "updated-testing: updated-testing"

	a := makeTestArgoCD(func(a *argoproj.ArgoCD) {
		a.Spec.ResourceInclusions = customizations
	})

	resObjs := []client.Object{a}
	subresObjs := []client.Object{a}
	runtimeObjs := []runtime.Object{}
	sch := makeTestReconcilerScheme(argoproj.AddToScheme)
	cl := makeTestReconcilerClient(sch, resObjs, subresObjs, runtimeObjs)
	r := makeTestReconciler(cl, sch)

	err := r.reconcileArgoConfigMap(a)
	assert.NoError(t, err)

	cm := &corev1.ConfigMap{}
	err = r.Client.Get(context.TODO(), types.NamespacedName{
		Name:      common.ArgoCDConfigMapName,
		Namespace: testNamespace,
	}, cm)
	assert.NoError(t, err)

	if c := cm.Data["resource.inclusions"]; c != customizations {
		t.Fatalf("reconcileArgoConfigMap failed got %q, want %q", c, customizations)
	}

	a.Spec.ResourceInclusions = updatedCustomizations
	err = r.reconcileArgoConfigMap(a)
	assert.NoError(t, err)

	err = r.Client.Get(context.TODO(), types.NamespacedName{
		Name:      common.ArgoCDConfigMapName,
		Namespace: testNamespace,
	}, cm)
	assert.NoError(t, err)

	if c := cm.Data["resource.inclusions"]; c != updatedCustomizations {
		t.Fatalf("reconcileArgoConfigMap failed got %q, want %q", c, updatedCustomizations)
	}

}

<<<<<<< HEAD
func TestArgoCDReconciler_reconcileArgoConfigMap_withNewResourceCustomizations(t *testing.T) {
=======
func TestReconcileArgoCD_reconcileArgoConfigMap_withNewResourceCustomizations(t *testing.T) {
>>>>>>> aa399a55
	logf.SetLogger(ZapLogger(true))

	desiredIgnoreDifferenceCustomization :=
		`jqpathexpressions:
- a
- b
jsonpointers:
- a
- b
managedfieldsmanagers:
- a
- b
`

	health := []argoproj.ResourceHealthCheck{
		{
			Group: "healthFoo",
			Kind:  "healthFoo",
			Check: "healthFoo",
		},
		{
			Group: "healthBar",
			Kind:  "healthBar",
			Check: "healthBar",
		},
		{
			Group: "",
			Kind:  "healthFooBar",
			Check: "healthFooBar",
		},
	}
	actions := []argoproj.ResourceAction{
		{
			Group:  "actionsFoo",
			Kind:   "actionsFoo",
			Action: "actionsFoo",
		},
		{
			Group:  "actionsBar",
			Kind:   "actionsBar",
			Action: "actionsBar",
		},
		{
			Group:  "",
			Kind:   "actionsFooBar",
			Action: "actionsFooBar",
		},
	}
	ignoreDifferences := argoproj.ResourceIgnoreDifference{
		All: &argoproj.IgnoreDifferenceCustomization{
			JqPathExpressions:     []string{"a", "b"},
			JsonPointers:          []string{"a", "b"},
			ManagedFieldsManagers: []string{"a", "b"},
		},
		ResourceIdentifiers: []argoproj.ResourceIdentifiers{
			{
				Group: "ignoreDiffBar",
				Kind:  "ignoreDiffBar",
				Customization: argoproj.IgnoreDifferenceCustomization{
<<<<<<< HEAD
=======
					JqPathExpressions:     []string{"a", "b"},
					JsonPointers:          []string{"a", "b"},
					ManagedFieldsManagers: []string{"a", "b"},
				},
			},
			{
				Group: "",
				Kind:  "ignoreDiffFoo",
				Customization: argoproj.IgnoreDifferenceCustomization{
>>>>>>> aa399a55
					JqPathExpressions:     []string{"a", "b"},
					JsonPointers:          []string{"a", "b"},
					ManagedFieldsManagers: []string{"a", "b"},
				},
			},
		},
	}

	a := makeTestArgoCD(func(a *argoproj.ArgoCD) {
		a.Spec.ResourceHealthChecks = health
		a.Spec.ResourceActions = actions
		a.Spec.ResourceIgnoreDifferences = &ignoreDifferences
	})

	resObjs := []client.Object{a}
	subresObjs := []client.Object{a}
	runtimeObjs := []runtime.Object{}
	sch := makeTestReconcilerScheme(argoproj.AddToScheme)
	cl := makeTestReconcilerClient(sch, resObjs, subresObjs, runtimeObjs)
	r := makeTestReconciler(cl, sch)

	err := r.reconcileArgoConfigMap(a)
	assert.NoError(t, err)

	cm := &corev1.ConfigMap{}
	err = r.Client.Get(context.TODO(), types.NamespacedName{
		Name:      common.ArgoCDConfigMapName,
		Namespace: testNamespace,
	}, cm)
	assert.NoError(t, err)

	desiredCM := make(map[string]string)
	desiredCM["resource.customizations.health.healthFoo_healthFoo"] = "healthFoo"
	desiredCM["resource.customizations.health.healthBar_healthBar"] = "healthBar"
	desiredCM["resource.customizations.health.healthFooBar"] = "healthFooBar"
	desiredCM["resource.customizations.actions.actionsFoo_actionsFoo"] = "actionsFoo"
	desiredCM["resource.customizations.actions.actionsBar_actionsBar"] = "actionsBar"
	desiredCM["resource.customizations.actions.actionsFooBar"] = "actionsFooBar"
	desiredCM["resource.customizations.ignoreDifferences.all"] = desiredIgnoreDifferenceCustomization
	desiredCM["resource.customizations.ignoreDifferences.ignoreDiffBar_ignoreDiffBar"] = desiredIgnoreDifferenceCustomization
	desiredCM["resource.customizations.ignoreDifferences.ignoreDiffFoo"] = desiredIgnoreDifferenceCustomization

	for k, v := range desiredCM {
		if value, ok := cm.Data[k]; !ok || value != v {
			t.Fatalf("reconcileArgoConfigMap failed got %q, want %q", value, desiredCM[k])
		}
	}
}

<<<<<<< HEAD
func TestArgoCDReconciler_reconcileArgoConfigMap_withExtraConfig(t *testing.T) {
=======
func TestReconcileArgoCD_reconcileArgoConfigMap_withExtraConfig(t *testing.T) {
>>>>>>> aa399a55
	a := makeTestArgoCD()

	resObjs := []client.Object{a}
	subresObjs := []client.Object{a}
	runtimeObjs := []runtime.Object{}
	sch := makeTestReconcilerScheme(argoproj.AddToScheme)
	cl := makeTestReconcilerClient(sch, resObjs, subresObjs, runtimeObjs)
	r := makeTestReconciler(cl, sch)

	err := r.reconcileArgoConfigMap(a)
	assert.NoError(t, err)

	// Verify Argo CD configmap is created.
	cm := &corev1.ConfigMap{}
	err = r.Client.Get(context.TODO(), types.NamespacedName{
		Name:      common.ArgoCDConfigMapName,
		Namespace: testNamespace,
	}, cm)
	assert.NoError(t, err)

	// Verify that updates to the configmap are rejected(reconciled back to default) by the operator.
	cm.Data["ping"] = "pong"
	err = r.Client.Update(context.TODO(), cm)
	assert.NoError(t, err)

	err = r.reconcileArgoConfigMap(a)
	assert.NoError(t, err)

	err = r.Client.Get(context.TODO(), types.NamespacedName{
		Name:      common.ArgoCDConfigMapName,
		Namespace: testNamespace,
	}, cm)
	assert.NoError(t, err)

	assert.Equal(t, cm.Data["ping"], "")

	// Verify that operator updates argocd-cm according to ExtraConfig.
	a.Spec.ExtraConfig = map[string]string{
		"foo": "bar",
	}

	err = r.reconcileArgoConfigMap(a)
	assert.NoError(t, err)

	err = r.Client.Get(context.TODO(), types.NamespacedName{
		Name:      common.ArgoCDConfigMapName,
		Namespace: testNamespace,
	}, cm)
	assert.NoError(t, err)

	assert.Equal(t, cm.Data["foo"], "bar")

	// Verify that ExtraConfig overrides FirstClass entries
	a.Spec.DisableAdmin = true
	a.Spec.ExtraConfig["admin.enabled"] = "true"

	err = r.reconcileArgoConfigMap(a)
	assert.NoError(t, err)

	err = r.Client.Get(context.TODO(), types.NamespacedName{
		Name:      common.ArgoCDConfigMapName,
		Namespace: testNamespace,
	}, cm)

	assert.NoError(t, err)
	assert.Equal(t, cm.Data["admin.enabled"], "true")

	// Verify that deletion of a field from ExtraConfig does not delete any existing configuration
	// created by FirstClass citizens.
	a.Spec.ExtraConfig = make(map[string]string, 0)

	err = r.reconcileArgoConfigMap(a)
	assert.NoError(t, err)

	err = r.Client.Get(context.TODO(), types.NamespacedName{
		Name:      common.ArgoCDConfigMapName,
		Namespace: testNamespace,
	}, cm)

	assert.NoError(t, err)
	assert.Equal(t, cm.Data["admin.enabled"], "false")

}

func Test_reconcileRBAC(t *testing.T) {
	a := makeTestArgoCD()

	resObjs := []client.Object{a}
	subresObjs := []client.Object{a}
	runtimeObjs := []runtime.Object{}
	sch := makeTestReconcilerScheme(argoproj.AddToScheme)
	cl := makeTestReconcilerClient(sch, resObjs, subresObjs, runtimeObjs)
	r := makeTestReconciler(cl, sch)

	err := r.reconcileRBAC(a)
	assert.NoError(t, err)

	// Verify ArgoCD CR can be used to configure the RBAC policy matcher mode.\
	matcherMode := "regex"
	a.Spec.RBAC.PolicyMatcherMode = &matcherMode

	err = r.reconcileRBAC(a)
	assert.NoError(t, err)

	cm := &corev1.ConfigMap{}
	err = r.Client.Get(context.TODO(), types.NamespacedName{
		Name:      common.ArgoCDRBACConfigMapName,
		Namespace: testNamespace,
	}, cm)

	assert.NoError(t, err)
	assert.Equal(t, cm.Data["policy.matchMode"], matcherMode)
}<|MERGE_RESOLUTION|>--- conflicted
+++ resolved
@@ -33,11 +33,7 @@
 
 	argoproj "github.com/argoproj-labs/argocd-operator/api/v1beta1"
 	"github.com/argoproj-labs/argocd-operator/common"
-<<<<<<< HEAD
-	"github.com/argoproj-labs/argocd-operator/pkg/util"
-=======
 	"github.com/argoproj-labs/argocd-operator/pkg/argoutil"
->>>>>>> aa399a55
 )
 
 var _ reconcile.Reconciler = &ArgoCDReconciler{}
@@ -150,11 +146,7 @@
 	logf.SetLogger(ZapLogger(true))
 
 	defaultConfigMapData := map[string]string{
-<<<<<<< HEAD
-		"application.instanceLabelKey":       common.AppK8sKeyInstance,
-=======
 		"application.instanceLabelKey":       common.ArgoCDDefaultApplicationInstanceLabelKey,
->>>>>>> aa399a55
 		"application.resourceTrackingMethod": argoproj.ResourceTrackingMethodLabel.String(),
 		"admin.enabled":                      "true",
 		"configManagementPlugins":            "",
@@ -386,10 +378,6 @@
 				}
 			})
 
-<<<<<<< HEAD
-			secret := util.NewSecretWithName(a, "token")
-			r := makeTestReconciler(t, a, sa, secret)
-=======
 			secret := argoutil.NewSecretWithName(a, "token")
 
 			resObjs := []client.Object{a, sa, secret}
@@ -398,7 +386,6 @@
 			sch := makeTestReconcilerScheme(argoproj.AddToScheme)
 			cl := makeTestReconcilerClient(sch, resObjs, subresObjs, runtimeObjs)
 			r := makeTestReconciler(cl, sch)
->>>>>>> aa399a55
 
 			if test.updateCrSpecFunc != nil {
 				test.updateCrSpecFunc(a)
@@ -537,7 +524,7 @@
 					Name: "token",
 				}},
 			}
-			secret := util.NewSecretWithName(test.argoCD, "token")
+			secret := argoutil.NewSecretWithName(test.argoCD, "token")
 
 			resObjs := []client.Object{test.argoCD, sa, secret}
 			subresObjs := []client.Object{test.argoCD}
@@ -778,11 +765,7 @@
 
 }
 
-<<<<<<< HEAD
-func TestArgoCDReconciler_reconcileArgoConfigMap_withNewResourceCustomizations(t *testing.T) {
-=======
 func TestReconcileArgoCD_reconcileArgoConfigMap_withNewResourceCustomizations(t *testing.T) {
->>>>>>> aa399a55
 	logf.SetLogger(ZapLogger(true))
 
 	desiredIgnoreDifferenceCustomization :=
@@ -842,8 +825,6 @@
 				Group: "ignoreDiffBar",
 				Kind:  "ignoreDiffBar",
 				Customization: argoproj.IgnoreDifferenceCustomization{
-<<<<<<< HEAD
-=======
 					JqPathExpressions:     []string{"a", "b"},
 					JsonPointers:          []string{"a", "b"},
 					ManagedFieldsManagers: []string{"a", "b"},
@@ -853,7 +834,6 @@
 				Group: "",
 				Kind:  "ignoreDiffFoo",
 				Customization: argoproj.IgnoreDifferenceCustomization{
->>>>>>> aa399a55
 					JqPathExpressions:     []string{"a", "b"},
 					JsonPointers:          []string{"a", "b"},
 					ManagedFieldsManagers: []string{"a", "b"},
@@ -903,11 +883,7 @@
 	}
 }
 
-<<<<<<< HEAD
-func TestArgoCDReconciler_reconcileArgoConfigMap_withExtraConfig(t *testing.T) {
-=======
 func TestReconcileArgoCD_reconcileArgoConfigMap_withExtraConfig(t *testing.T) {
->>>>>>> aa399a55
 	a := makeTestArgoCD()
 
 	resObjs := []client.Object{a}
