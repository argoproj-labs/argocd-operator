apiVersion: operators.coreos.com/v1alpha1
kind: ClusterServiceVersion
metadata:
  annotations:
    alm-examples: |-
      [
        {
          "apiVersion": "argoproj.io/v1alpha1",
          "kind": "AppProject",
          "metadata": {
            "name": "example"
          },
          "spec": null
        },
        {
          "apiVersion": "argoproj.io/v1alpha1",
          "kind": "Application",
          "metadata": {
            "name": "example"
          },
          "spec": null
        },
        {
          "apiVersion": "argoproj.io/v1alpha1",
          "kind": "ApplicationSet",
          "metadata": {
            "name": "example"
          },
          "spec": null
        },
        {
          "apiVersion": "argoproj.io/v1alpha1",
          "kind": "ArgoCD",
          "metadata": {
            "name": "argocd-sample"
          },
          "spec": {
            "controller": {
              "resources": {
                "limits": {
                  "cpu": "2000m",
                  "memory": "2048Mi"
                },
                "requests": {
                  "cpu": "250m",
                  "memory": "1024Mi"
                }
              }
            },
            "dex": {
              "resources": {
                "limits": {
                  "cpu": "500m",
                  "memory": "256Mi"
                },
                "requests": {
                  "cpu": "250m",
                  "memory": "128Mi"
                }
              }
            },
            "ha": {
              "enabled": false,
              "resources": {
                "limits": {
                  "cpu": "500m",
                  "memory": "256Mi"
                },
                "requests": {
                  "cpu": "250m",
                  "memory": "128Mi"
                }
              }
            },
            "redis": {
              "resources": {
                "limits": {
                  "cpu": "500m",
                  "memory": "256Mi"
                },
                "requests": {
                  "cpu": "250m",
                  "memory": "128Mi"
                }
              }
            },
            "repo": {
              "resources": {
                "limits": {
                  "cpu": "1000m",
                  "memory": "512Mi"
                },
                "requests": {
                  "cpu": "250m",
                  "memory": "256Mi"
                }
              }
            },
            "server": {
              "resources": {
                "limits": {
                  "cpu": "500m",
                  "memory": "256Mi"
                },
                "requests": {
                  "cpu": "125m",
                  "memory": "128Mi"
                }
              },
              "route": {
                "enabled": true
              }
            }
          }
        },
        {
          "apiVersion": "argoproj.io/v1alpha1",
          "kind": "ArgoCDExport",
          "metadata": {
            "name": "argocdexport-sample"
          },
          "spec": {
            "argocd": "argocd-sample"
          }
        }
      ]
    capabilities: Auto Pilot
    categories: Integration & Delivery
    certified: "false"
    description: Argo CD is a declarative, GitOps continuous delivery tool for Kubernetes.
<<<<<<< HEAD
    operators.operatorframework.io/builder: operator-sdk-v1.10.0
=======
    operators.operatorframework.io/builder: operator-sdk-v1.10.0+git
>>>>>>> 98d63115
    operators.operatorframework.io/project_layout: go.kubebuilder.io/v3
    repository: https://github.com/argoproj-labs/argocd-operator
    support: Argo CD
  name: argocd-operator.v0.1.0
  namespace: placeholder
spec:
  apiservicedefinitions: {}
  customresourcedefinitions:
    owned:
    - kind: Application
      name: applications.argoproj.io
      version: v1alpha1
    - kind: ApplicationSet
      name: applicationsets.argoproj.io
      version: v1alpha1
    - kind: AppProject
      name: appprojects.argoproj.io
      version: v1alpha1
    - description: ArgoCDExport is the Schema for the argocdexports API
      displayName: Argo CDExport
      kind: ArgoCDExport
      name: argocdexports.argoproj.io
      resources:
      - kind: ArgoCD
        name: ""
        version: v1alpha1
      - kind: ArgoCDExport
        name: ""
        version: v1alpha1
      - kind: ConfigMap
        name: ""
        version: v1
      - kind: CronJob
        name: ""
        version: v1beta1
      - kind: Deployment
        name: ""
        version: v1
      - kind: Ingress
        name: ""
        version: v1
      - kind: Job
        name: ""
        version: v1
      - kind: PersistentVolumeClaim
        name: ""
        version: v1
      - kind: Pod
        name: ""
        version: v1
      - kind: Prometheus
        name: ""
        version: v1
      - kind: ReplicaSet
        name: ""
        version: v1
      - kind: Route
        name: ""
        version: v1
      - kind: Secret
        name: ""
        version: v1
      - kind: Service
        name: ""
        version: v1
      - kind: ServiceMonitor
        name: ""
        version: v1
      - kind: StatefulSet
        name: ""
        version: v1
      specDescriptors:
      - description: Argocd is the name of the ArgoCD instance to export.
        displayName: ArgoCD
        path: argocd
        x-descriptors:
        - urn:alm:descriptor:com.tectonic.ui:text
      - description: Schedule in Cron format, see https://en.wikipedia.org/wiki/Cron.
        displayName: Schedule
        path: schedule
        x-descriptors:
        - urn:alm:descriptor:com.tectonic.ui:text
      - description: Storage defines the storage configuration options.
        displayName: Storage
        path: storage
      statusDescriptors:
      - description: 'Phase is a simple, high-level summary of where the ArgoCDExport
          is in its lifecycle. There are five possible phase values: Pending: The
          ArgoCDExport has been accepted by the Kubernetes system, but one or more
          of the required resources have not been created. Running: All of the containers
          for the ArgoCDExport are still running, or in the process of starting or
          restarting. Succeeded: All containers for the ArgoCDExport have terminated
          in success, and will not be restarted. Failed: At least one container has
          terminated in failure, either exited with non-zero status or was terminated
          by the system. Unknown: For some reason the state of the ArgoCDExport could
          not be obtained.'
        displayName: Phase
        path: phase
        x-descriptors:
        - urn:alm:descriptor:com.tectonic.ui:text
      version: v1alpha1
    - description: ArgoCD is the Schema for the argocds API
      displayName: Argo CD
      kind: ArgoCD
      name: argocds.argoproj.io
      resources:
      - kind: ArgoCD
        name: ""
        version: v1alpha1
      - kind: ArgoCDExport
        name: ""
        version: v1alpha1
      - kind: ConfigMap
        name: ""
        version: v1
      - kind: CronJob
        name: ""
        version: v1beta1
      - kind: Deployment
        name: ""
        version: v1
      - kind: Ingress
        name: ""
        version: v1
      - kind: Job
        name: ""
        version: v1
      - kind: PersistentVolumeClaim
        name: ""
        version: v1
      - kind: Pod
        name: ""
        version: v1
      - kind: Prometheus
        name: ""
        version: v1
      - kind: ReplicaSet
        name: ""
        version: v1
      - kind: Route
        name: ""
        version: v1
      - kind: Secret
        name: ""
        version: v1
      - kind: Service
        name: ""
        version: v1
      - kind: ServiceMonitor
        name: ""
        version: v1
      - kind: StatefulSet
        name: ""
        version: v1
      specDescriptors:
      - description: ApplicationInstanceLabelKey is the key name where Argo CD injects
          the app name as a tracking label.
        displayName: Application Instance Label Key'
        path: applicationInstanceLabelKey
        x-descriptors:
        - urn:alm:descriptor:com.tectonic.ui:text
        - urn:alm:descriptor:com.tectonic.ui:advanced
      - description: ConfigManagementPlugins is used to specify additional config
          management plugins.
        displayName: Config Management Plugins'
        path: configManagementPlugins
        x-descriptors:
        - urn:alm:descriptor:com.tectonic.ui:text
        - urn:alm:descriptor:com.tectonic.ui:advanced
      - description: Operation is the number of application operation processors.
        displayName: Operation Processor Count'
        path: controller.processors.operation
        x-descriptors:
        - urn:alm:descriptor:com.tectonic.ui:fieldGroup:Controller
        - urn:alm:descriptor:com.tectonic.ui:number
      - description: Status is the number of application status processors.
        displayName: Status Processor Count'
        path: controller.processors.status
        x-descriptors:
        - urn:alm:descriptor:com.tectonic.ui:fieldGroup:Controller
        - urn:alm:descriptor:com.tectonic.ui:number
      - description: Resources defines the Compute Resources required by the container
          for the Application Controller.
        displayName: Resource Requirements'
        path: controller.resources
        x-descriptors:
        - urn:alm:descriptor:com.tectonic.ui:fieldGroup:Controller
        - urn:alm:descriptor:com.tectonic.ui:resourceRequirements
      - description: Config is the dex connector configuration.
        displayName: Configuration
        path: dex.config
        x-descriptors:
        - urn:alm:descriptor:com.tectonic.ui:fieldGroup:Dex
        - urn:alm:descriptor:com.tectonic.ui:text
      - description: Image is the Dex container image.
        displayName: Image
        path: dex.image
        x-descriptors:
        - urn:alm:descriptor:com.tectonic.ui:fieldGroup:Dex
        - urn:alm:descriptor:com.tectonic.ui:text
      - description: OpenShiftOAuth enables OpenShift OAuth authentication for the
          Dex server.
        displayName: OpenShift OAuth Enabled'
        path: dex.openShiftOAuth
        x-descriptors:
        - urn:alm:descriptor:com.tectonic.ui:fieldGroup:Dex
        - urn:alm:descriptor:com.tectonic.ui:booleanSwitch
      - description: Resources defines the Compute Resources required by the container
          for Dex.
        displayName: Resource Requirements'
        path: dex.resources
        x-descriptors:
        - urn:alm:descriptor:com.tectonic.ui:fieldGroup:Dex
        - urn:alm:descriptor:com.tectonic.ui:resourceRequirements
      - description: Version is the Dex container image tag.
        displayName: Version
        path: dex.version
        x-descriptors:
        - urn:alm:descriptor:com.tectonic.ui:fieldGroup:Dex
        - urn:alm:descriptor:com.tectonic.ui:text
      - description: GAAnonymizeUsers toggles user IDs being hashed before sending
          to google analytics.
        displayName: Google Analytics Anonymize Users'
        path: gaAnonymizeUsers
        x-descriptors:
        - urn:alm:descriptor:com.tectonic.ui:booleanSwitch
        - urn:alm:descriptor:com.tectonic.ui:advanced
      - description: GATrackingID is the google analytics tracking ID to use.
        displayName: Google Analytics Tracking ID'
        path: gaTrackingID
        x-descriptors:
        - urn:alm:descriptor:com.tectonic.ui:text
        - urn:alm:descriptor:com.tectonic.ui:advanced
      - description: Enabled will toggle Grafana support globally for ArgoCD.
        displayName: Enabled
        path: grafana.enabled
        x-descriptors:
        - urn:alm:descriptor:com.tectonic.ui:fieldGroup:Grafana
        - urn:alm:descriptor:com.tectonic.ui:booleanSwitch
      - description: Host is the hostname to use for Ingress/Route resources.
        displayName: Host
        path: grafana.host
        x-descriptors:
        - urn:alm:descriptor:com.tectonic.ui:fieldGroup:Grafana
        - urn:alm:descriptor:com.tectonic.ui:text
      - description: Image is the Grafana container image.
        displayName: Image
        path: grafana.image
        x-descriptors:
        - urn:alm:descriptor:com.tectonic.ui:fieldGroup:Grafana
        - urn:alm:descriptor:com.tectonic.ui:text
      - description: Enabled will toggle the creation of the Ingress.
        displayName: Ingress Enabled'
        path: grafana.ingress.enabled
        x-descriptors:
        - urn:alm:descriptor:com.tectonic.ui:fieldGroup:Grafana
        - urn:alm:descriptor:com.tectonic.ui:fieldGroup:Prometheus
        - urn:alm:descriptor:com.tectonic.ui:fieldGroup:Server
        - urn:alm:descriptor:com.tectonic.ui:booleanSwitch
      - description: Resources defines the Compute Resources required by the container
          for Grafana.
        displayName: Resource Requirements'
        path: grafana.resources
        x-descriptors:
        - urn:alm:descriptor:com.tectonic.ui:fieldGroup:Grafana
        - urn:alm:descriptor:com.tectonic.ui:resourceRequirements
      - description: Enabled will toggle the creation of the OpenShift Route.
        displayName: Route Enabled'
        path: grafana.route.enabled
        x-descriptors:
        - urn:alm:descriptor:com.tectonic.ui:fieldGroup:Grafana
        - urn:alm:descriptor:com.tectonic.ui:fieldGroup:Prometheus
        - urn:alm:descriptor:com.tectonic.ui:fieldGroup:Server
        - urn:alm:descriptor:com.tectonic.ui:booleanSwitch
      - description: Size is the replica count for the Grafana Deployment.
        displayName: Size
        path: grafana.size
        x-descriptors:
        - urn:alm:descriptor:com.tectonic.ui:fieldGroup:Grafana
        - urn:alm:descriptor:com.tectonic.ui:podCount
      - description: Version is the Grafana container image tag.
        displayName: Version
        path: grafana.version
        x-descriptors:
        - urn:alm:descriptor:com.tectonic.ui:fieldGroup:Grafana
        - urn:alm:descriptor:com.tectonic.ui:text
      - description: Enabled will toggle HA support globally for Argo CD.
        displayName: Enabled
        path: ha.enabled
        x-descriptors:
        - urn:alm:descriptor:com.tectonic.ui:fieldGroup:HA
        - urn:alm:descriptor:com.tectonic.ui:booleanSwitch
      - description: HelpChatText is the text for getting chat help, defaults to "Chat
          now!"
        displayName: Help Chat Text'
        path: helpChatText
        x-descriptors:
        - urn:alm:descriptor:com.tectonic.ui:text
        - urn:alm:descriptor:com.tectonic.ui:advanced
      - description: HelpChatURL is the URL for getting chat help, this will typically
          be your Slack channel for support.
        displayName: Help Chat URL'
        path: helpChatURL
        x-descriptors:
        - urn:alm:descriptor:com.tectonic.ui:text
        - urn:alm:descriptor:com.tectonic.ui:advanced
      - description: Image is the ArgoCD container image for all ArgoCD components.
        displayName: Image
        path: image
        x-descriptors:
        - urn:alm:descriptor:com.tectonic.ui:fieldGroup:ArgoCD
        - urn:alm:descriptor:com.tectonic.ui:text
      - description: Name of an ArgoCDExport from which to import data.
        displayName: Name
        path: import.name
        x-descriptors:
        - urn:alm:descriptor:com.tectonic.ui:fieldGroup:Import
        - urn:alm:descriptor:com.tectonic.ui:text
      - description: Namespace for the ArgoCDExport, defaults to the same namespace
          as the ArgoCD.
        displayName: Namespace
        path: import.namespace
        x-descriptors:
        - urn:alm:descriptor:com.tectonic.ui:fieldGroup:Import
        - urn:alm:descriptor:com.tectonic.ui:text
      - description: InitialRepositories to configure Argo CD with upon creation of
          the cluster.
        displayName: Initial Repositories'
        path: initialRepositories
        x-descriptors:
        - urn:alm:descriptor:com.tectonic.ui:text
        - urn:alm:descriptor:com.tectonic.ui:advanced
      - description: KustomizeVersions is a listing of configured versions of Kustomize
          to be made available within ArgoCD.
        displayName: Kustomize Build Options'
        path: kustomizeVersions
        x-descriptors:
        - urn:alm:descriptor:com.tectonic.ui:text
        - urn:alm:descriptor:com.tectonic.ui:advanced
      - description: OIDCConfig is the OIDC configuration as an alternative to dex.
        displayName: OIDC Config'
        path: oidcConfig
        x-descriptors:
        - urn:alm:descriptor:com.tectonic.ui:text
        - urn:alm:descriptor:com.tectonic.ui:advanced
      - description: Enabled will toggle Prometheus support globally for ArgoCD.
        displayName: Enabled
        path: prometheus.enabled
        x-descriptors:
        - urn:alm:descriptor:com.tectonic.ui:fieldGroup:Prometheus
        - urn:alm:descriptor:com.tectonic.ui:booleanSwitch
      - description: Host is the hostname to use for Ingress/Route resources.
        displayName: Host
        path: prometheus.host
        x-descriptors:
        - urn:alm:descriptor:com.tectonic.ui:fieldGroup:Prometheus
        - urn:alm:descriptor:com.tectonic.ui:text
      - description: Enabled will toggle the creation of the Ingress.
        displayName: Ingress Enabled'
        path: prometheus.ingress.enabled
        x-descriptors:
        - urn:alm:descriptor:com.tectonic.ui:fieldGroup:Grafana
        - urn:alm:descriptor:com.tectonic.ui:fieldGroup:Prometheus
        - urn:alm:descriptor:com.tectonic.ui:fieldGroup:Server
        - urn:alm:descriptor:com.tectonic.ui:booleanSwitch
      - description: Enabled will toggle the creation of the OpenShift Route.
        displayName: Route Enabled'
        path: prometheus.route.enabled
        x-descriptors:
        - urn:alm:descriptor:com.tectonic.ui:fieldGroup:Grafana
        - urn:alm:descriptor:com.tectonic.ui:fieldGroup:Prometheus
        - urn:alm:descriptor:com.tectonic.ui:fieldGroup:Server
        - urn:alm:descriptor:com.tectonic.ui:booleanSwitch
      - description: Size is the replica count for the Prometheus StatefulSet.
        displayName: Size
        path: prometheus.size
        x-descriptors:
        - urn:alm:descriptor:com.tectonic.ui:fieldGroup:Prometheus
        - urn:alm:descriptor:com.tectonic.ui:podCount
      - description: DefaultPolicy is the name of the default role which Argo CD will
          falls back to, when authorizing API requests (optional). If omitted or empty,
          users may be still be able to login, but will see no apps, projects, etc...
        displayName: Default Policy'
        path: rbac.defaultPolicy
        x-descriptors:
        - urn:alm:descriptor:com.tectonic.ui:fieldGroup:RBAC
        - urn:alm:descriptor:com.tectonic.ui:text
      - description: 'Policy is CSV containing user-defined RBAC policies and role
          definitions. Policy rules are in the form:   p, subject, resource, action,
          object, effect Role definitions and bindings are in the form:   g, subject,
          inherited-subject See https://github.com/argoproj/argo-cd/blob/master/docs/operator-manual/rbac.md
          for additional information.'
        displayName: Policy
        path: rbac.policy
        x-descriptors:
        - urn:alm:descriptor:com.tectonic.ui:fieldGroup:RBAC
        - urn:alm:descriptor:com.tectonic.ui:text
      - description: 'Scopes controls which OIDC scopes to examine during rbac enforcement
          (in addition to `sub` scope). If omitted, defaults to: ''[groups]''.'
        displayName: Scopes
        path: rbac.scopes
        x-descriptors:
        - urn:alm:descriptor:com.tectonic.ui:fieldGroup:RBAC
        - urn:alm:descriptor:com.tectonic.ui:text
      - description: Image is the Redis container image.
        displayName: Image
        path: redis.image
        x-descriptors:
        - urn:alm:descriptor:com.tectonic.ui:fieldGroup:Redis
        - urn:alm:descriptor:com.tectonic.ui:text
      - description: Resources defines the Compute Resources required by the container
          for Redis.
        displayName: Resource Requirements'
        path: redis.resources
        x-descriptors:
        - urn:alm:descriptor:com.tectonic.ui:fieldGroup:Redis
        - urn:alm:descriptor:com.tectonic.ui:resourceRequirements
      - description: Version is the Redis container image tag.
        displayName: Version
        path: redis.version
        x-descriptors:
        - urn:alm:descriptor:com.tectonic.ui:fieldGroup:Redis
        - urn:alm:descriptor:com.tectonic.ui:text
      - description: Resources defines the Compute Resources required by the container
          for Redis.
        displayName: Resource Requirements'
        path: repo.resources
        x-descriptors:
        - urn:alm:descriptor:com.tectonic.ui:fieldGroup:Repo
        - urn:alm:descriptor:com.tectonic.ui:resourceRequirements
      - description: 'ResourceCustomizations customizes resource behavior. Keys are
          in the form: group/Kind.'
        displayName: Resource Customizations'
        path: resourceCustomizations
        x-descriptors:
        - urn:alm:descriptor:com.tectonic.ui:text
        - urn:alm:descriptor:com.tectonic.ui:advanced
      - description: ResourceExclusions is used to completely ignore entire classes
          of resource group/kinds.
        displayName: Resource Exclusions'
        path: resourceExclusions
        x-descriptors:
        - urn:alm:descriptor:com.tectonic.ui:text
        - urn:alm:descriptor:com.tectonic.ui:advanced
      - description: Enabled will toggle autoscaling support for the Argo CD Server
          component.
        displayName: Autoscale Enabled'
        path: server.autoscale.enabled
        x-descriptors:
        - urn:alm:descriptor:com.tectonic.ui:fieldGroup:Server
        - urn:alm:descriptor:com.tectonic.ui:booleanSwitch
      - description: Host is the hostname to use for Ingress/Route resources.
        displayName: GRPC Host
        path: server.grpc.host
        x-descriptors:
        - urn:alm:descriptor:com.tectonic.ui:fieldGroup:Server
        - urn:alm:descriptor:com.tectonic.ui:text
      - description: Ingress defines the desired state for the Argo CD Server GRPC
          Ingress.
        displayName: GRPC Ingress Enabled'
        path: server.grpc.ingress
        x-descriptors:
        - urn:alm:descriptor:com.tectonic.ui:fieldGroup:Server
        - urn:alm:descriptor:com.tectonic.ui:booleanSwitch
      - description: Enabled will toggle the creation of the Ingress.
        displayName: Ingress Enabled'
        path: server.grpc.ingress.enabled
        x-descriptors:
        - urn:alm:descriptor:com.tectonic.ui:fieldGroup:Grafana
        - urn:alm:descriptor:com.tectonic.ui:fieldGroup:Prometheus
        - urn:alm:descriptor:com.tectonic.ui:fieldGroup:Server
        - urn:alm:descriptor:com.tectonic.ui:booleanSwitch
      - description: Host is the hostname to use for Ingress/Route resources.
        displayName: Host
        path: server.host
        x-descriptors:
        - urn:alm:descriptor:com.tectonic.ui:fieldGroup:Server
        - urn:alm:descriptor:com.tectonic.ui:text
      - description: Enabled will toggle the creation of the Ingress.
        displayName: Ingress Enabled'
        path: server.ingress.enabled
        x-descriptors:
        - urn:alm:descriptor:com.tectonic.ui:fieldGroup:Grafana
        - urn:alm:descriptor:com.tectonic.ui:fieldGroup:Prometheus
        - urn:alm:descriptor:com.tectonic.ui:fieldGroup:Server
        - urn:alm:descriptor:com.tectonic.ui:booleanSwitch
      - description: Insecure toggles the insecure flag.
        displayName: Insecure
        path: server.insecure
        x-descriptors:
        - urn:alm:descriptor:com.tectonic.ui:fieldGroup:Server
        - urn:alm:descriptor:com.tectonic.ui:booleanSwitch
      - description: Resources defines the Compute Resources required by the container
          for the Argo CD server component.
        displayName: Resource Requirements'
        path: server.resources
        x-descriptors:
        - urn:alm:descriptor:com.tectonic.ui:fieldGroup:Server
        - urn:alm:descriptor:com.tectonic.ui:resourceRequirements
      - description: Enabled will toggle the creation of the OpenShift Route.
        displayName: Route Enabled'
        path: server.route.enabled
        x-descriptors:
        - urn:alm:descriptor:com.tectonic.ui:fieldGroup:Grafana
        - urn:alm:descriptor:com.tectonic.ui:fieldGroup:Prometheus
        - urn:alm:descriptor:com.tectonic.ui:fieldGroup:Server
        - urn:alm:descriptor:com.tectonic.ui:booleanSwitch
      - description: Type is the ServiceType to use for the Service resource.
        displayName: Service Type'
        path: server.service.type
        x-descriptors:
        - urn:alm:descriptor:com.tectonic.ui:fieldGroup:Server
        - urn:alm:descriptor:com.tectonic.ui:text
      - description: StatusBadgeEnabled toggles application status badge feature.
        displayName: Status Badge Enabled'
        path: statusBadgeEnabled
        x-descriptors:
        - urn:alm:descriptor:com.tectonic.ui:booleanSwitch
        - urn:alm:descriptor:com.tectonic.ui:advanced
      - description: UsersAnonymousEnabled toggles anonymous user access. The anonymous
          users get default role permissions specified argocd-rbac-cm.
        displayName: Anonymous Users Enabled'
        path: usersAnonymousEnabled
        x-descriptors:
        - urn:alm:descriptor:com.tectonic.ui:booleanSwitch
        - urn:alm:descriptor:com.tectonic.ui:advanced
      - description: Version is the tag to use with the ArgoCD container image for
          all ArgoCD components.
        displayName: Version
        path: version
        x-descriptors:
        - urn:alm:descriptor:com.tectonic.ui:fieldGroup:ArgoCD
        - urn:alm:descriptor:com.tectonic.ui:text
      statusDescriptors:
      - description: 'ApplicationController is a simple, high-level summary of where
          the Argo CD application controller component is in its lifecycle. There
          are five possible ApplicationController values: Pending: The Argo CD application
          controller component has been accepted by the Kubernetes system, but one
          or more of the required resources have not been created. Running: All of
          the required Pods for the Argo CD application controller component are in
          a Ready state. Failed: At least one of the  Argo CD application controller
          component Pods had a failure. Unknown: For some reason the state of the
          Argo CD application controller component could not be obtained.'
        displayName: ApplicationController
        path: applicationController
        x-descriptors:
        - urn:alm:descriptor:com.tectonic.ui:text
      - description: 'Dex is a simple, high-level summary of where the Argo CD Dex
          component is in its lifecycle. There are five possible dex values: Pending:
          The Argo CD Dex component has been accepted by the Kubernetes system, but
          one or more of the required resources have not been created. Running: All
          of the required Pods for the Argo CD Dex component are in a Ready state.
          Failed: At least one of the  Argo CD Dex component Pods had a failure. Unknown:
          For some reason the state of the Argo CD Dex component could not be obtained.'
        displayName: Dex
        path: dex
        x-descriptors:
        - urn:alm:descriptor:com.tectonic.ui:text
      - description: 'Phase is a simple, high-level summary of where the ArgoCD is
          in its lifecycle. There are five possible phase values: Pending: The ArgoCD
          has been accepted by the Kubernetes system, but one or more of the required
          resources have not been created. Available: All of the resources for the
          ArgoCD are ready. Failed: At least one resource has experienced a failure.
          Unknown: For some reason the state of the ArgoCD phase could not be obtained.'
        displayName: Phase
        path: phase
        x-descriptors:
        - urn:alm:descriptor:com.tectonic.ui:text
      - description: 'Redis is a simple, high-level summary of where the Argo CD Redis
          component is in its lifecycle. There are five possible redis values: Pending:
          The Argo CD Redis component has been accepted by the Kubernetes system,
          but one or more of the required resources have not been created. Running:
          All of the required Pods for the Argo CD Redis component are in a Ready
          state. Failed: At least one of the  Argo CD Redis component Pods had a failure.
          Unknown: For some reason the state of the Argo CD Redis component could
          not be obtained.'
        displayName: Redis
        path: redis
        x-descriptors:
        - urn:alm:descriptor:com.tectonic.ui:text
      - description: 'Repo is a simple, high-level summary of where the Argo CD Repo
          component is in its lifecycle. There are five possible repo values: Pending:
          The Argo CD Repo component has been accepted by the Kubernetes system, but
          one or more of the required resources have not been created. Running: All
          of the required Pods for the Argo CD Repo component are in a Ready state.
          Failed: At least one of the  Argo CD Repo component Pods had a failure.
          Unknown: For some reason the state of the Argo CD Repo component could not
          be obtained.'
        displayName: Repo
        path: repo
        x-descriptors:
        - urn:alm:descriptor:com.tectonic.ui:text
      - description: 'Server is a simple, high-level summary of where the Argo CD
          server component is in its lifecycle. There are five possible server values:
          Pending: The Argo CD server component has been accepted by the Kubernetes
          system, but one or more of the required resources have not been created.
          Running: All of the required Pods for the Argo CD server component are in
          a Ready state. Failed: At least one of the  Argo CD server component Pods
          had a failure. Unknown: For some reason the state of the Argo CD server
          component could not be obtained.'
        displayName: Server
        path: server
        x-descriptors:
        - urn:alm:descriptor:com.tectonic.ui:text
      version: v1alpha1
  description: |
    ## Overview

    The Argo CD Operator manages the full lifecycle for [Argo CD](https://argoproj.github.io/argo-cd/) and it's
    components. The operator's goal is to automate the tasks required when operating an Argo CD cluster.

    Beyond installation, the operator helps to automate the process of upgrading, backing up and restoring as needed and
    remove the human as much as possible. In addition, the operator aims to provide deep insights into the Argo CD
    environment by configuring Prometheus and Grafana to aggregate, visualize and expose the metrics already exported by
    Argo CD.

    The operator aims to provide the following, and is a work in progress.

    * Easy configuration and installation of the Argo CD components with sane defaults to get up and running quickly.
    * Provide seamless upgrades to the Argo CD components.
    * Ability to back up and restore an Argo CD cluster from a point in time or on a recurring schedule.
    * Aggregate and expose the metrics for Argo CD and the operator itself using Prometheus and Grafana.
    * Autoscale the Argo CD components as necessary to handle variability in demand.

    ## Usage

    Deploy a basic Argo CD cluster by creating a new ArgoCD resource in the namespace where the operator is installed.

    ```
    apiVersion: argoproj.io/v1alpha1
    kind: ArgoCD
    metadata:
      name: example-argocd
    spec: {}
    ```

    ## Backup

    Backup the cluster above by creating a new ArgoCDExport resource in the namespace where the operator is installed.

    ```
    apiVersion: argoproj.io/v1alpha1
    kind: ArgoCDExport
    metadata:
      name: example-argocdexport
    spec:
      argocd: example-argocd
    ```

    See the [documentation](https://argocd-operator.readthedocs.io) and examples on
    [github](https://github.com/argoproj-labs/argocd-operator) for more information.
  displayName: Argo CD
  icon:
  - base64data: PD94bWwgdmVyc2lvbj0iMS4wIiBlbmNvZGluZz0iVVRGLTgiIHN0YW5kYWxvbmU9Im5vIj8+CjwhRE9DVFlQRSBzdmcgUFVCTElDICItLy9XM0MvL0RURCBTVkcgMS4xLy9FTiIgImh0dHA6Ly93d3cudzMub3JnL0dyYXBoaWNzL1NWRy8xLjEvRFREL3N2ZzExLmR0ZCI+Cjxzdmcgd2lkdGg9IjEwMCUiIGhlaWdodD0iMTAwJSIgdmlld0JveD0iMCAwIDIzIDMwIiB2ZXJzaW9uPSIxLjEiIHhtbG5zPSJodHRwOi8vd3d3LnczLm9yZy8yMDAwL3N2ZyIgeG1sbnM6eGxpbms9Imh0dHA6Ly93d3cudzMub3JnLzE5OTkveGxpbmsiIHhtbDpzcGFjZT0icHJlc2VydmUiIHhtbG5zOnNlcmlmPSJodHRwOi8vd3d3LnNlcmlmLmNvbS8iIHN0eWxlPSJmaWxsLXJ1bGU6ZXZlbm9kZDtjbGlwLXJ1bGU6ZXZlbm9kZDtzdHJva2UtbGluZWpvaW46cm91bmQ7c3Ryb2tlLW1pdGVybGltaXQ6MjsiPgogICAgPGcgdHJhbnNmb3JtPSJtYXRyaXgoMSwwLDAsMSwtOS4yLC03KSI+CiAgICAgICAgPGc+CiAgICAgICAgICAgIDxnPgogICAgICAgICAgICAgICAgPHBhdGggZD0iTTE2LDI3LjdDMTYsMjcuNyAxNS44LDI4LjMgMTUuNSwyOC42QzE1LjMsMjguOCAxNS4xLDI4LjkgMTQuOCwyOC45QzE0LjEsMjkuMSAxMy4zLDI5LjIgMTMuMywyOS4yQzEzLjMsMjkuMiAxNCwyOS4zIDE0LjgsMjkuNEMxNS4xLDI5LjQgMTUuMSwyOS40IDE1LjMsMjkuNUMxNS44LDI5LjUgMTYsMjkuMiAxNiwyOS4yTDE2LDI3LjdaIiBzdHlsZT0iZmlsbDpyZ2IoMjMzLDEwMSw3NSk7ZmlsbC1ydWxlOm5vbnplcm87Ii8+CiAgICAgICAgICAgICAgICA8cGF0aCBkPSJNMjUuMiwyNy43QzI1LjIsMjcuNyAyNS40LDI4LjMgMjUuNywyOC42QzI1LjksMjguOCAyNi4xLDI4LjkgMjYuNCwyOC45QzI3LjEsMjkuMSAyNy45LDI5LjIgMjcuOSwyOS4yQzI3LjksMjkuMiAyNy4yLDI5LjMgMjYuMywyOS40QzI2LDI5LjQgMjYsMjkuNCAyNS44LDI5LjVDMjUuMiwyOS41IDI1LjEsMjkuMiAyNS4xLDI5LjJMMjUuMiwyNy43WiIgc3R5bGU9ImZpbGw6cmdiKDIzMywxMDEsNzUpO2ZpbGwtcnVsZTpub256ZXJvOyIvPgogICAgICAgICAgICA8L2c+CiAgICAgICAgICAgIDxnPgogICAgICAgICAgICAgICAgPGNpcmNsZSBjeD0iMjAuNyIgY3k9IjE3LjgiIHI9IjEwLjgiIHN0eWxlPSJmaWxsOnJnYigxODIsMjA3LDIzNCk7Ii8+CiAgICAgICAgICAgICAgICA8Y2lyY2xlIGN4PSIyMC43IiBjeT0iMTcuOCIgcj0iMTAuNCIgc3R5bGU9ImZpbGw6cmdiKDIzMCwyNDUsMjQ4KTsiLz4KICAgICAgICAgICAgICAgIDxjaXJjbGUgY3g9IjIwLjciIGN5PSIxOCIgcj0iOC41IiBzdHlsZT0iZmlsbDpyZ2IoMjA4LDIzMiwyNDApOyIvPgogICAgICAgICAgICAgICAgPGcgaWQ9IkJvZHlfMV8iPgogICAgICAgICAgICAgICAgICAgIDxwYXRoIGQ9Ik0xNS43LDIyQzE1LjcsMjIgMTYuNCwzMy4zIDE2LjQsMzMuNUMxNi40LDMzLjYgMTYuNSwzMy44IDE2LDM0QzE1LjUsMzQuMiAxMy45LDM0LjYgMTMuOSwzNC42TDE2LjMsMzQuNkMxNy40LDM0LjYgMTcuNCwzMy43IDE3LjQsMzMuNUMxNy40LDMzLjMgMTcuNywyOSAxNy43LDI5QzE3LjcsMjkgMTcuOCwzNC4xIDE3LjgsMzQuM0MxNy44LDM0LjUgMTcuNywzNC44IDE3LDM1QzE2LjUsMzUuMSAxNSwzNS40IDE1LDM1LjRMMTcuMywzNS40QzE4LjcsMzUuNCAxOC43LDM0LjUgMTguNywzNC41TDE5LDMwQzE5LDMwIDE5LjEsMzQuNSAxOS4xLDM1QzE5LjEsMzUuNCAxOC44LDM1LjcgMTcuNywzNS45QzE3LDM2LjEgMTYuMSwzNi4zIDE2LjEsMzYuM0wxOC43LDM2LjNDMjAsMzYuMiAyMC4yLDM1LjMgMjAuMiwzNS4zTDIyLjQsMjQuMUwxNS43LDIyWiIgc3R5bGU9ImZpbGw6cmdiKDIzOCwxMjEsNzUpO2ZpbGwtcnVsZTpub256ZXJvOyIvPgogICAgICAgICAgICAgICAgICAgIDxwYXRoIGQ9Ik0yNS43LDIyQzI1LjcsMjIgMjUsMzMuMyAyNSwzMy41QzI1LDMzLjYgMjQuOSwzMy44IDI1LjQsMzRDMjUuOSwzNC4yIDI3LjUsMzQuNiAyNy41LDM0LjZMMjUuMSwzNC42QzI0LDM0LjYgMjQsMzMuNyAyNCwzMy41QzI0LDMzLjMgMjMuNywyOSAyMy43LDI5QzIzLjcsMjkgMjMuNiwzNC4xIDIzLjYsMzQuM0MyMy42LDM0LjUgMjMuNywzNC44IDI0LjQsMzVDMjQuOSwzNS4xIDI2LjQsMzUuNCAyNi40LDM1LjRMMjQuMSwzNS40QzIyLjcsMzUuNCAyMi43LDM0LjUgMjIuNywzNC41TDIyLjQsMzBDMjIuNCwzMCAyMi4zLDM0LjUgMjIuMywzNUMyMi4zLDM1LjQgMjIuNiwzNS43IDIzLjcsMzUuOUMyNC40LDM2LjEgMjUuMywzNi4zIDI1LjMsMzYuM0wyMi43LDM2LjNDMjEuNCwzNi4yIDIxLjIsMzUuMyAyMS4yLDM1LjNMMTksMjQuMUwyNS43LDIyWiIgc3R5bGU9ImZpbGw6cmdiKDIzOCwxMjEsNzUpO2ZpbGwtcnVsZTpub256ZXJvOyIvPgogICAgICAgICAgICAgICAgICAgIDxwYXRoIGQ9Ik0yNS44LDE2LjVDMjUuOCwxOS4zIDIzLjUsMjEuNSAyMC44LDIxLjVDMTguMSwyMS41IDE1LjgsMTkuMiAxNS44LDE2LjVDMTUuOCwxMy44IDE4LjEsMTEuNSAyMC44LDExLjVDMjMuNSwxMS41IDI1LjgsMTMuNyAyNS44LDE2LjVaIiBzdHlsZT0iZmlsbDpyZ2IoMjM4LDEyMSw3NSk7ZmlsbC1ydWxlOm5vbnplcm87Ii8+CiAgICAgICAgICAgICAgICAgICAgPGNsaXBQYXRoIGlkPSJfY2xpcDEiPgogICAgICAgICAgICAgICAgICAgICAgICA8cGF0aCBkPSJNMjUuOCwxNi4zTDI1LjIsMzBMMTYuMiwzMEwxNS43LDE2LjMiLz4KICAgICAgICAgICAgICAgICAgICA8L2NsaXBQYXRoPgogICAgICAgICAgICAgICAgICAgIDxnIGNsaXAtcGF0aD0idXJsKCNfY2xpcDEpIj4KICAgICAgICAgICAgICAgICAgICAgICAgPGNpcmNsZSBjeD0iMjAuOCIgY3k9IjE5LjIiIHI9IjguOSIgc3R5bGU9ImZpbGw6cmdiKDIzOCwxMjEsNzUpOyIvPgogICAgICAgICAgICAgICAgICAgIDwvZz4KICAgICAgICAgICAgICAgICAgICA8cGF0aCBkPSJNMjUuNSwyMkMyNS41LDIyIDI2LjEsMTYuNyAyNS4zLDE0LjdDMjMuOCwxMS4yIDIwLjMsMTEuNSAyMC4zLDExLjVDMjAuMywxMS41IDIyLjMsMTIuMyAyMi40LDE1LjNDMjIuNSwxNy40IDIyLjQsMjAuNSAyMi40LDIwLjVMMjUuNSwyMloiIHN0eWxlPSJmaWxsOnJnYigyMjcsNzgsNTkpO2ZpbGwtb3BhY2l0eTowLjIyO2ZpbGwtcnVsZTpub256ZXJvOyIvPgogICAgICAgICAgICAgICAgPC9nPgogICAgICAgICAgICAgICAgPGcgaWQ9IkZhY2VfMV8iPgogICAgICAgICAgICAgICAgICAgIDxjaXJjbGUgY3g9IjE4LjciIGN5PSIxMy44IiByPSIwLjciIHN0eWxlPSJmaWxsOnJnYigyNTEsMjIzLDE5NSk7ZmlsbC1vcGFjaXR5OjAuNTsiLz4KICAgICAgICAgICAgICAgICAgICA8Zz4KICAgICAgICAgICAgICAgICAgICAgICAgPGc+CiAgICAgICAgICAgICAgICAgICAgICAgICAgICA8cGF0aCBkPSJNMjIuNSwyNEMyMi41LDI1LjcgMjEuNywyNi44IDIwLjcsMjYuOEMxOS43LDI2LjggMTguOSwyNS41IDE4LjksMjMuOEMxOC45LDIzLjggMTkuNywyNS40IDIwLjgsMjUuNEMyMS45LDI1LjQgMjIuNSwyNCAyMi41LDI0WiIgc3R5bGU9ImZpbGw6cmdiKDEsMSwxKTtmaWxsLXJ1bGU6bm9uemVybzsiLz4KICAgICAgICAgICAgICAgICAgICAgICAgICAgIDxwYXRoIGQ9Ik0yMi41LDI0QzIyLjUsMjUuMSAyMS43LDI1LjcgMjAuNywyNS43QzE5LjcsMjUuNyAxOSwyNC45IDE5LDIzLjlDMTksMjMuOSAxOS44LDI0LjkgMjAuOSwyNC45QzIyLDI0LjkgMjIuNSwyNCAyMi41LDI0WiIgc3R5bGU9ImZpbGw6d2hpdGU7ZmlsbC1ydWxlOm5vbnplcm87Ii8+CiAgICAgICAgICAgICAgICAgICAgICAgIDwvZz4KICAgICAgICAgICAgICAgICAgICAgICAgPGc+CiAgICAgICAgICAgICAgICAgICAgICAgICAgICA8Zz4KICAgICAgICAgICAgICAgICAgICAgICAgICAgICAgICA8Zz4KICAgICAgICAgICAgICAgICAgICAgICAgICAgICAgICAgICAgPGNpcmNsZSBjeD0iMjQuMiIgY3k9IjE5LjMiIHI9IjMuMSIgc3R5bGU9ImZpbGw6cmdiKDIzMywxMDEsNzUpOyIvPgogICAgICAgICAgICAgICAgICAgICAgICAgICAgICAgICAgICA8Y2lyY2xlIGN4PSIxNy4yIiBjeT0iMTkuMyIgcj0iMy4xIiBzdHlsZT0iZmlsbDpyZ2IoMjMzLDEwMSw3NSk7Ii8+CiAgICAgICAgICAgICAgICAgICAgICAgICAgICAgICAgPC9nPgogICAgICAgICAgICAgICAgICAgICAgICAgICAgICAgIDxnPgogICAgICAgICAgICAgICAgICAgICAgICAgICAgICAgICAgICA8Y2lyY2xlIGN4PSIyNC4yIiBjeT0iMTkuMyIgcj0iMi40IiBzdHlsZT0iZmlsbDp3aGl0ZTsiLz4KICAgICAgICAgICAgICAgICAgICAgICAgICAgICAgICAgICAgPGNpcmNsZSBjeD0iMTciIGN5PSIxOS4zIiByPSIyLjQiIHN0eWxlPSJmaWxsOndoaXRlOyIvPgogICAgICAgICAgICAgICAgICAgICAgICAgICAgICAgIDwvZz4KICAgICAgICAgICAgICAgICAgICAgICAgICAgIDwvZz4KICAgICAgICAgICAgICAgICAgICAgICAgICAgIDxnPgogICAgICAgICAgICAgICAgICAgICAgICAgICAgICAgIDxjaXJjbGUgY3g9IjE3IiBjeT0iMTkiIHI9IjAuNyIgc3R5bGU9ImZpbGw6cmdiKDEsMSwxKTsiLz4KICAgICAgICAgICAgICAgICAgICAgICAgICAgICAgICA8Y2lyY2xlIGN4PSIyNC4yIiBjeT0iMTkiIHI9IjAuNyIgc3R5bGU9ImZpbGw6cmdiKDEsMSwxKTsiLz4KICAgICAgICAgICAgICAgICAgICAgICAgICAgIDwvZz4KICAgICAgICAgICAgICAgICAgICAgICAgPC9nPgogICAgICAgICAgICAgICAgICAgIDwvZz4KICAgICAgICAgICAgICAgIDwvZz4KICAgICAgICAgICAgICAgIDxwYXRoIGQ9Ik05LjcsMjAuNUM5LjQsMjAuNSA5LjIsMjAuMyA5LjIsMjBMOS4yLDE2QzkuMiwxNS43IDkuNCwxNS41IDkuNywxNS41QzEwLDE1LjUgMTAuMiwxNS43IDEwLjIsMTZMMTAuMiwyMEMxMC4yLDIwLjMgMTAsMjAuNSA5LjcsMjAuNVoiIHN0eWxlPSJmaWxsOnJnYigxODIsMjA3LDIzNCk7ZmlsbC1ydWxlOm5vbnplcm87Ii8+CiAgICAgICAgICAgICAgICA8cGF0aCBkPSJNMzEuNSwyMC41QzMxLjIsMjAuNSAzMSwyMC4zIDMxLDIwTDMxLDE2QzMxLDE1LjcgMzEuMiwxNS41IDMxLjUsMTUuNUMzMS44LDE1LjUgMzIsMTUuNyAzMiwxNkwzMiwyMEMzMiwyMC4zIDMxLjgsMjAuNSAzMS41LDIwLjVaIiBzdHlsZT0iZmlsbDpyZ2IoMTgyLDIwNywyMzQpO2ZpbGwtcnVsZTpub256ZXJvOyIvPgogICAgICAgICAgICAgICAgPGNpcmNsZSBjeD0iMTcuMyIgY3k9IjkuOCIgcj0iMC41IiBzdHlsZT0iZmlsbDp3aGl0ZTsiLz4KICAgICAgICAgICAgICAgIDxwYXRoIGQ9Ik0xMy43LDIzLjNDMTMuNiwyMy4zIDEzLjUsMjMuMyAxMy40LDIzLjJDMTIuMiwyMS43IDExLjYsMTkuOCAxMS42LDE3LjlDMTEuNiwxNi4zIDEyLDE0LjggMTIuOCwxMy40QzEzLjYsMTIuMSAxNC43LDExIDE2LDEwLjJDMTYuMiwxMC4xIDE2LjQsMTAuMiAxNi41LDEwLjNDMTYuNiwxMC41IDE2LjUsMTAuNyAxNi40LDEwLjhDMTMuOSwxMi4yIDEyLjMsMTQuOSAxMi4zLDE3LjhDMTIuMywxOS42IDEyLjksMjEuMyAxNCwyMi43QzE0LjEsMjIuOCAxNC4xLDIzLjEgMTMuOSwyMy4yQzEzLjgsMjMuMyAxMy44LDIzLjMgMTMuNywyMy4zWiIgc3R5bGU9ImZpbGw6d2hpdGU7ZmlsbC1ydWxlOm5vbnplcm87Ii8+CiAgICAgICAgICAgICAgICA8cGF0aCBkPSJNMjUuMiwyOEwyNS4yLDI3LjJDMjMuOCwyOCAyMi4zLDI4LjggMjAuNSwyOC44QzE4LjUsMjguOCAxNy4yLDI3LjkgMTUuOSwyNy4yTDE2LDI4QzE2LDI4IDE3LjUsMjkuNiAyMC42LDI5LjZDMjMuNSwyOS41IDI1LjIsMjggMjUuMiwyOFoiIHN0eWxlPSJmaWxsOnJnYigyMzMsMTAxLDc1KTtmaWxsLW9wYWNpdHk6MC4yNTtmaWxsLXJ1bGU6bm9uemVybzsiLz4KICAgICAgICAgICAgPC9nPgogICAgICAgIDwvZz4KICAgIDwvZz4KPC9zdmc+Cg==
    mediatype: image/svg+xml
  install:
    spec:
      clusterPermissions:
      - rules:
        - apiGroups:
          - ""
          resources:
          - configmaps
          - endpoints
          - events
          - namespaces
          - persistentvolumeclaims
          - pods
          - secrets
          - serviceaccounts
          - services
          - services/finalizers
          verbs:
          - '*'
        - apiGroups:
          - ""
          resources:
          - pods
          - pods/log
          verbs:
          - get
        - apiGroups:
          - apps
          resources:
          - daemonsets
          - deployments
          - replicasets
          - statefulsets
          verbs:
          - '*'
        - apiGroups:
          - apps
          resourceNames:
          - argocd-operator
          resources:
          - deployments/finalizers
          verbs:
          - update
        - apiGroups:
          - apps.openshift.io
          resources:
          - deploymentconfigs
          verbs:
          - '*'
        - apiGroups:
          - argoproj.io
          resources:
          - applications
          - appprojects
          verbs:
          - '*'
        - apiGroups:
          - argoproj.io
          resources:
          - argocdexports
          - argocdexports/finalizers
          - argocdexports/status
          verbs:
          - '*'
        - apiGroups:
          - argoproj.io
          resources:
          - argocds
          - argocds/finalizers
          - argocds/status
          verbs:
          - '*'
        - apiGroups:
          - autoscaling
          resources:
          - horizontalpodautoscalers
          verbs:
          - '*'
        - apiGroups:
          - batch
          resources:
          - cronjobs
          - jobs
          verbs:
          - '*'
        - apiGroups:
          - monitoring.coreos.com
          resources:
          - prometheuses
          - servicemonitors
          verbs:
          - '*'
        - apiGroups:
          - networking.k8s.io
          resources:
          - ingresses
          verbs:
          - '*'
        - apiGroups:
          - rbac.authorization.k8s.io
          resources:
          - '*'
          verbs:
          - '*'
        - apiGroups:
          - rbac.authorization.k8s.io
          resources:
          - clusterrolebindings
          - clusterroles
          verbs:
          - '*'
        - apiGroups:
          - route.openshift.io
          resources:
          - routes
          - routes/custom-host
          verbs:
          - '*'
        - apiGroups:
          - authentication.k8s.io
          resources:
          - tokenreviews
          verbs:
          - create
        - apiGroups:
          - authorization.k8s.io
          resources:
          - subjectaccessreviews
          verbs:
          - create
        serviceAccountName: argocd-operator
      deployments:
      - name: controller-manager
        spec:
          replicas: 1
          selector:
            matchLabels:
              control-plane: controller-manager
          strategy: {}
          template:
            metadata:
              labels:
                control-plane: controller-manager
            spec:
              containers:
              - args:
                - --secure-listen-address=0.0.0.0:8443
                - --upstream=http://127.0.0.1:8080/
                - --logtostderr=true
                - --v=10
                image: gcr.io/kubebuilder/kube-rbac-proxy:v0.8.0
                name: kube-rbac-proxy
                ports:
                - containerPort: 8443
                  name: https
                resources: {}
              - args:
                - --health-probe-bind-address=:8081
                - --metrics-bind-address=127.0.0.1:8080
                - --leader-elect
                command:
                - /manager
                env:
                - name: WATCH_NAMESPACE
                  valueFrom:
                    fieldRef:
                      fieldPath: metadata.annotations['olm.targetNamespaces']
                image: quay.io/argoprojlabs/argocd-operator:v0.1.0
                livenessProbe:
                  httpGet:
                    path: /healthz
                    port: 8081
                  initialDelaySeconds: 15
                  periodSeconds: 20
                name: manager
                readinessProbe:
                  httpGet:
                    path: /readyz
                    port: 8081
                  initialDelaySeconds: 5
                  periodSeconds: 10
                resources: {}
                securityContext:
                  allowPrivilegeEscalation: false
              securityContext:
                runAsNonRoot: true
              serviceAccountName: argocd-operator
              terminationGracePeriodSeconds: 10
      permissions:
      - rules:
        - apiGroups:
          - ""
          resources:
          - configmaps
          verbs:
          - get
          - list
          - watch
          - create
          - update
          - patch
          - delete
        - apiGroups:
          - coordination.k8s.io
          resources:
          - leases
          verbs:
          - get
          - list
          - watch
          - create
          - update
          - patch
          - delete
        - apiGroups:
          - ""
          resources:
          - events
          verbs:
          - create
          - patch
        serviceAccountName: argocd-operator
    strategy: deployment
  installModes:
  - supported: true
    type: OwnNamespace
  - supported: true
    type: SingleNamespace
  - supported: false
    type: MultiNamespace
  - supported: true
    type: AllNamespaces
  keywords:
  - gitops
  - kubernetes
  links:
  - name: Argo CD Project
    url: https://argoproj.github.io/argo-cd/
  - name: Operator Documentation
    url: https://argocd-operator.readthedocs.io
  - name: Operator Source Code
    url: https://github.com/argoproj-labs/argocd-operator
  maintainers:
  - email: jfischer@redhat.com
    name: Jann Fischer
  maturity: alpha
  provider:
    name: Argo CD Community
  version: 0.1.0<|MERGE_RESOLUTION|>--- conflicted
+++ resolved
@@ -128,11 +128,7 @@
     categories: Integration & Delivery
     certified: "false"
     description: Argo CD is a declarative, GitOps continuous delivery tool for Kubernetes.
-<<<<<<< HEAD
-    operators.operatorframework.io/builder: operator-sdk-v1.10.0
-=======
     operators.operatorframework.io/builder: operator-sdk-v1.10.0+git
->>>>>>> 98d63115
     operators.operatorframework.io/project_layout: go.kubebuilder.io/v3
     repository: https://github.com/argoproj-labs/argocd-operator
     support: Argo CD
