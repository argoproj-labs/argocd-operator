package workloads

import (
	"context"
	"sort"
	"testing"

	"github.com/argoproj-labs/argocd-operator/common"
	"github.com/argoproj-labs/argocd-operator/pkg/mutation"
	"github.com/stretchr/testify/assert"
	corev1 "k8s.io/api/core/v1"
	k8serrors "k8s.io/apimachinery/pkg/api/errors"
	metav1 "k8s.io/apimachinery/pkg/apis/meta/v1"
	"k8s.io/apimachinery/pkg/labels"
	"k8s.io/apimachinery/pkg/selection"
	"k8s.io/apimachinery/pkg/types"
	ctrlClient "sigs.k8s.io/controller-runtime/pkg/client"
	"sigs.k8s.io/controller-runtime/pkg/client/fake"
)

type secretOpt func(*corev1.Secret)

func getTestSecret(opts ...secretOpt) *corev1.Secret {
	desiredSecret := &corev1.Secret{
		ObjectMeta: metav1.ObjectMeta{
<<<<<<< HEAD
			Labels:      make(map[string]string),
			Annotations: make(map[string]string),
=======
			Name:      argoutil.GenerateResourceName(testInstance, testComponent),
			Namespace: testNamespace,
			Labels: map[string]string{
				common.AppK8sKeyName:      testInstance,
				common.AppK8sKeyPartOf:    common.ArgoCDAppName,
				common.AppK8sKeyManagedBy: common.ArgoCDOperatorName,
				common.AppK8sKeyComponent: testComponent,
			},
>>>>>>> 9f0d6652
		},
		StringData: map[string]string{},
	}

	for _, opt := range opts {
		opt(desiredSecret)
	}
	return desiredSecret
}

func TestRequestSecret(t *testing.T) {

	testClient := fake.NewClientBuilder().Build()

	tests := []struct {
		name          string
		deployReq     SecretRequest
		desiredSecret *corev1.Secret
		wantErr       bool
	}{
		{
			name: "request secret, no mutation, custom name, labels, annotations",
			deployReq: SecretRequest{
				ObjectMeta: metav1.ObjectMeta{
					Name:        testName,
					Namespace:   testNamespace,
					Labels:      testKVP,
					Annotations: testKVP,
				},
				StringData: testKVP,
				Type:       corev1.SecretTypeBasicAuth,
			},
			desiredSecret: getTestSecret(func(s *corev1.Secret) {
				s.Name = testName
				s.Namespace = testNamespace
				s.Labels = testKVP
				s.Annotations = testKVP
				s.StringData = testKVP
				s.Type = corev1.SecretTypeBasicAuth
			}),
			wantErr: false,
		},
		{
			name: "request secret, successful mutation",
			deployReq: SecretRequest{
				ObjectMeta: metav1.ObjectMeta{
					Name:        testName,
					Namespace:   testNamespace,
					Labels:      testKVP,
					Annotations: testKVP,
				},
				StringData: testKVP,
				Mutations: []mutation.MutateFunc{
					testMutationFuncSuccessful,
				},
				Client: testClient,
			},
			desiredSecret: getTestSecret(func(s *corev1.Secret) {
				s.Name = testNameMutated
				s.Namespace = testNamespace
				s.Labels = testKVP
				s.Annotations = testKVP
				s.StringData = testKVPMutated
			}),
			wantErr: false,
		},
		{
			name: "request secret, failed mutation",
			deployReq: SecretRequest{
				ObjectMeta: metav1.ObjectMeta{
					Name:        testName,
					Namespace:   testNamespace,
					Labels:      testKVP,
					Annotations: testKVP,
				},
				Mutations: []mutation.MutateFunc{
					testMutationFuncFailed,
				},
				Client: testClient,
			},
			desiredSecret: getTestSecret(func(s *corev1.Secret) {
				s.Name = testName
				s.Namespace = testNamespace
				s.Labels = testKVP
				s.Annotations = testKVP
			}),
			wantErr: true,
		},
	}

	for _, test := range tests {
		t.Run(test.name, func(t *testing.T) {
			gotSecret, err := RequestSecret(test.deployReq)

			if !test.wantErr {
				assert.NoError(t, err)
				assert.Equal(t, test.desiredSecret, gotSecret)

			} else {
				assert.Error(t, err)
			}

		})
	}
}

func TestCreateSecret(t *testing.T) {
	testClient := fake.NewClientBuilder().Build()

	desiredSecret := getTestSecret(func(s *corev1.Secret) {
		s.TypeMeta = metav1.TypeMeta{
			Kind:       "Secret",
			APIVersion: "v1",
		}
		s.Name = testName
		s.Namespace = testNamespace
		s.Labels = testKVP
		s.Annotations = testKVP
		s.StringData = testKVP
	})
	err := CreateSecret(desiredSecret, testClient)
	assert.NoError(t, err)

	createdSecret := &corev1.Secret{}
	err = testClient.Get(context.TODO(), types.NamespacedName{
		Namespace: testNamespace,
		Name:      testName,
	}, createdSecret)

	assert.NoError(t, err)
	assert.Equal(t, desiredSecret, createdSecret)
}

func TestGetSecret(t *testing.T) {
	testClient := fake.NewClientBuilder().WithObjects(getTestSecret(func(s *corev1.Secret) {
		s.Name = testName
		s.Namespace = testNamespace
		s.StringData = testKVP
	})).Build()

	_, err := GetSecret(testName, testNamespace, testClient)
	assert.NoError(t, err)

	testClient = fake.NewClientBuilder().Build()

	_, err = GetSecret(testName, testNamespace, testClient)
	assert.Error(t, err)
	assert.True(t, k8serrors.IsNotFound(err))
}

func TestListSecrets(t *testing.T) {
	secret1 := getTestSecret(func(s *corev1.Secret) {
		s.Name = "secret-1"
		s.Labels[common.AppK8sKeyComponent] = "new-component-1"
	})
	secret2 := getTestSecret(func(s *corev1.Secret) { s.Name = "secret-2" })
	secret3 := getTestSecret(func(s *corev1.Secret) {
		s.Name = "secret-3"
		s.Labels[common.AppK8sKeyComponent] = "new-component-2"
	})

	testClient := fake.NewClientBuilder().WithObjects(
		secret1, secret2, secret3,
	).Build()

	componentReq, _ := labels.NewRequirement(common.AppK8sKeyComponent, selection.In, []string{"new-component-1", "new-component-2"})
	selector := labels.NewSelector().Add(*componentReq)

	listOpts := make([]ctrlClient.ListOption, 0)
	listOpts = append(listOpts, ctrlClient.MatchingLabelsSelector{
		Selector: selector,
	})

	desiredSecrets := []string{"secret-1", "secret-3"}

	existingSecretList, err := ListSecrets(testNamespace, testClient, listOpts)
	assert.NoError(t, err)

	existingSecrets := []string{}
	for _, secret := range existingSecretList.Items {
		existingSecrets = append(existingSecrets, secret.Name)
	}
	sort.Strings(existingSecrets)

	assert.Equal(t, desiredSecrets, existingSecrets)
}

func TestUpdateSecret(t *testing.T) {
	testClient := fake.NewClientBuilder().WithObjects(getTestSecret(func(s *corev1.Secret) {
		s.Name = testName
		s.Namespace = testNamespace
	})).Build()

	desiredSecret := getTestSecret(func(s *corev1.Secret) {
		s.Name = testName
		s.Namespace = testNamespace
		s.Data = map[string][]byte{
			"admin.password": []byte("testpassword2023"),
		}
	})
	err := UpdateSecret(desiredSecret, testClient)
	assert.NoError(t, err)

	existingSecret := &corev1.Secret{}
	err = testClient.Get(context.TODO(), types.NamespacedName{
		Namespace: testNamespace,
		Name:      testName,
	}, existingSecret)

	assert.NoError(t, err)
	assert.Equal(t, desiredSecret.Data, existingSecret.Data)

	testClient = fake.NewClientBuilder().Build()
	existingSecret = getTestSecret(func(d *corev1.Secret) {
		d.Name = testName
	})
	err = UpdateSecret(existingSecret, testClient)
	assert.Error(t, err)
}

func TestDeleteSecret(t *testing.T) {
	testClient := fake.NewClientBuilder().WithObjects(getTestSecret(func(s *corev1.Secret) {
		s.Name = testName
	})).Build()

	err := DeleteSecret(testName, testNamespace, testClient)
	assert.NoError(t, err)

	existingSecret := &corev1.Secret{}
	err = testClient.Get(context.TODO(), types.NamespacedName{
		Namespace: testNamespace,
		Name:      testName,
	}, existingSecret)

	assert.Error(t, err)
	assert.True(t, k8serrors.IsNotFound(err))

	testClient = fake.NewClientBuilder().Build()
	err = DeleteSecret(testName, testNamespace, testClient)
	assert.NoError(t, err)
}<|MERGE_RESOLUTION|>--- conflicted
+++ resolved
@@ -23,19 +23,8 @@
 func getTestSecret(opts ...secretOpt) *corev1.Secret {
 	desiredSecret := &corev1.Secret{
 		ObjectMeta: metav1.ObjectMeta{
-<<<<<<< HEAD
 			Labels:      make(map[string]string),
 			Annotations: make(map[string]string),
-=======
-			Name:      argoutil.GenerateResourceName(testInstance, testComponent),
-			Namespace: testNamespace,
-			Labels: map[string]string{
-				common.AppK8sKeyName:      testInstance,
-				common.AppK8sKeyPartOf:    common.ArgoCDAppName,
-				common.AppK8sKeyManagedBy: common.ArgoCDOperatorName,
-				common.AppK8sKeyComponent: testComponent,
-			},
->>>>>>> 9f0d6652
 		},
 		StringData: map[string]string{},
 	}
