--- conflicted
+++ resolved
@@ -19,12 +19,9 @@
 
 	argoproj "github.com/argoproj-labs/argocd-operator/api/v1beta1"
 	"github.com/argoproj-labs/argocd-operator/common"
-<<<<<<< HEAD
+	"github.com/argoproj-labs/argocd-operator/pkg/argoutil"
 	"github.com/argoproj-labs/argocd-operator/pkg/mutation/openshift"
 	"github.com/argoproj-labs/argocd-operator/pkg/util"
-=======
-	"github.com/argoproj-labs/argocd-operator/pkg/argoutil"
->>>>>>> aa399a55
 )
 
 // DexConnector represents an authentication connector for Dex.
@@ -45,13 +42,9 @@
 }
 
 // getDexOAuthClientSecret will return the OAuth client secret for the given ArgoCD.
-<<<<<<< HEAD
-func (r *ArgoCDReconciler) getDexOAuthClientSecret(cr *argoproj.ArgoCD) (*string, error) {
-=======
 func (r *ReconcileArgoCD) getDexOAuthClientSecret(cr *argoproj.ArgoCD) (*string, error) {
->>>>>>> aa399a55
 	sa := newServiceAccountWithName(common.ArgoCDDefaultDexServiceAccountName, cr)
-	if err := util.FetchObject(r.Client, cr.Namespace, sa.Name, sa); err != nil {
+	if err := argoutil.FetchObject(r.Client, cr.Namespace, sa.Name, sa); err != nil {
 		return nil, err
 	}
 
@@ -96,8 +89,8 @@
 	}
 
 	// Fetch the secret to obtain the token
-	secret := util.NewSecretWithName(cr, tokenSecret.Name)
-	if err := util.FetchObject(r.Client, cr.Namespace, secret.Name, secret); err != nil {
+	secret := argoutil.NewSecretWithName(cr, tokenSecret.Name)
+	if err := argoutil.FetchObject(r.Client, cr.Namespace, secret.Name, secret); err != nil {
 		return nil, err
 	}
 
@@ -106,11 +99,7 @@
 }
 
 // reconcileDexConfiguration will ensure that Dex is configured properly.
-<<<<<<< HEAD
-func (r *ArgoCDReconciler) reconcileDexConfiguration(cm *corev1.ConfigMap, cr *argoproj.ArgoCD) error {
-=======
 func (r *ReconcileArgoCD) reconcileDexConfiguration(cm *corev1.ConfigMap, cr *argoproj.ArgoCD) error {
->>>>>>> aa399a55
 	actual := cm.Data[common.ArgoCDKeyDexConfig]
 	desired := getDexConfig(cr)
 
@@ -133,7 +122,7 @@
 
 		// Trigger rollout of Dex Deployment to pick up changes.
 		deploy := newDeploymentWithSuffix("dex-server", "dex-server", cr)
-		if !util.IsObjectFound(r.Client, deploy.Namespace, deploy.Name, deploy) {
+		if !argoutil.IsObjectFound(r.Client, deploy.Namespace, deploy.Name, deploy) {
 			log.Info("unable to locate dex deployment")
 			return nil
 		}
@@ -145,12 +134,7 @@
 }
 
 // getOpenShiftDexConfig will return the configuration for the Dex server running on OpenShift.
-<<<<<<< HEAD
-func (r *ArgoCDReconciler) getOpenShiftDexConfig(cr *argoproj.ArgoCD) (string, error) {
-
-=======
 func (r *ReconcileArgoCD) getOpenShiftDexConfig(cr *argoproj.ArgoCD) (string, error) {
->>>>>>> aa399a55
 	groups := []string{}
 
 	// Allow override of groups from CR
@@ -183,12 +167,7 @@
 }
 
 // reconcileDexServiceAccount will ensure that the Dex ServiceAccount is configured properly for OpenShift OAuth.
-<<<<<<< HEAD
-func (r *ArgoCDReconciler) reconcileDexServiceAccount(cr *argoproj.ArgoCD) error {
-
-=======
 func (r *ReconcileArgoCD) reconcileDexServiceAccount(cr *argoproj.ArgoCD) error {
->>>>>>> aa399a55
 	// if openShiftOAuth set to false in `.spec.sso.dex`, no need to configure it
 	if cr.Spec.SSO == nil || cr.Spec.SSO.Dex == nil || !cr.Spec.SSO.Dex.OpenShiftOAuth {
 		return nil // OpenShift OAuth not enabled, move along...
@@ -196,7 +175,7 @@
 
 	log.Info("oauth enabled, configuring dex service account")
 	sa := newServiceAccountWithName(common.ArgoCDDefaultDexServiceAccountName, cr)
-	if err := util.FetchObject(r.Client, cr.Namespace, sa.Name, sa); err != nil {
+	if err := argoutil.FetchObject(r.Client, cr.Namespace, sa.Name, sa); err != nil {
 		return err
 	}
 
@@ -223,11 +202,7 @@
 }
 
 // reconcileDexDeployment will ensure the Deployment resource is present for the ArgoCD Dex component.
-<<<<<<< HEAD
-func (r *ArgoCDReconciler) reconcileDexDeployment(cr *argoproj.ArgoCD) error {
-=======
 func (r *ReconcileArgoCD) reconcileDexDeployment(cr *argoproj.ArgoCD) error {
->>>>>>> aa399a55
 	deploy := newDeploymentWithSuffix("dex-server", "dex-server", cr)
 
 	openshift.AddSeccompProfileForOpenShift(cr, &deploy.Spec.Template.Spec, r.Client)
@@ -244,11 +219,7 @@
 		},
 		Image: getDexContainerImage(cr),
 		Name:  "dex",
-<<<<<<< HEAD
-		Env:   util.ProxyEnvVars(),
-=======
 		Env:   dexEnv,
->>>>>>> aa399a55
 		LivenessProbe: &corev1.Probe{
 			ProbeHandler: corev1.ProbeHandler{
 				HTTPGet: &corev1.HTTPGetAction{
@@ -323,7 +294,7 @@
 	}}
 
 	existing := newDeploymentWithSuffix("dex-server", "dex-server", cr)
-	if util.IsObjectFound(r.Client, cr.Namespace, existing.Name, existing) {
+	if argoutil.IsObjectFound(r.Client, cr.Namespace, existing.Name, existing) {
 
 		// dex uninstallation requested
 		if !UseDex(cr) {
@@ -385,13 +356,9 @@
 }
 
 // reconcileDexService will ensure that the Service for Dex is present.
-<<<<<<< HEAD
-func (r *ArgoCDReconciler) reconcileDexService(cr *argoproj.ArgoCD) error {
-=======
 func (r *ReconcileArgoCD) reconcileDexService(cr *argoproj.ArgoCD) error {
->>>>>>> aa399a55
 	svc := newServiceWithSuffix("dex-server", "dex-server", cr)
-	if util.IsObjectFound(r.Client, cr.Namespace, svc.Name, svc) {
+	if argoutil.IsObjectFound(r.Client, cr.Namespace, svc.Name, svc) {
 
 		// dex uninstallation requested
 		if !UseDex(cr) {
@@ -407,7 +374,7 @@
 	}
 
 	svc.Spec.Selector = map[string]string{
-		common.AppK8sKeyName: util.NameWithSuffix(cr.Name, "dex-server"),
+		common.AppK8sKeyName: argoutil.NameWithSuffix(cr.Name, "dex-server"),
 	}
 
 	svc.Spec.Ports = []corev1.ServicePort{
@@ -434,12 +401,7 @@
 
 // reconcileDexResources consolidates all dex resources reconciliation calls. It serves as the single place to trigger both creation
 // and deletion of dex resources based on the specified configuration of dex
-<<<<<<< HEAD
-func (r *ArgoCDReconciler) reconcileDexResources(cr *argoproj.ArgoCD) error {
-
-=======
 func (r *ReconcileArgoCD) reconcileDexResources(cr *argoproj.ArgoCD) error {
->>>>>>> aa399a55
 	if _, err := r.reconcileRole(common.ArgoCDDexServerComponent, policyRuleForDexServer(), cr); err != nil {
 		log.Error(err, "error reconciling dex role")
 	}
@@ -482,21 +444,16 @@
 // RoleBinding and deployment are dependent on these resouces. During deletion the order is reversed.
 // Deployment and RoleBinding must be deleted before the role and sa. deleteDexResources will only be called during
 // delete events, so we don't need to worry about duplicate, recurring reconciliation calls
-<<<<<<< HEAD
-func (r *ArgoCDReconciler) deleteDexResources(cr *argoproj.ArgoCD) error {
-
-=======
 func (r *ReconcileArgoCD) deleteDexResources(cr *argoproj.ArgoCD) error {
->>>>>>> aa399a55
 	sa := &corev1.ServiceAccount{}
 	role := &rbacv1.Role{}
 
-	if err := util.FetchObject(r.Client, cr.Namespace, fmt.Sprintf("%s-%s", cr.Name, common.ArgoCDDexServerComponent), sa); err != nil {
+	if err := argoutil.FetchObject(r.Client, cr.Namespace, fmt.Sprintf("%s-%s", cr.Name, common.ArgoCDDexServerComponent), sa); err != nil {
 		if !errors.IsNotFound(err) {
 			return err
 		}
 	}
-	if err := util.FetchObject(r.Client, cr.Namespace, fmt.Sprintf("%s-%s", cr.Name, common.ArgoCDDexServerComponent), role); err != nil {
+	if err := argoutil.FetchObject(r.Client, cr.Namespace, fmt.Sprintf("%s-%s", cr.Name, common.ArgoCDDexServerComponent), role); err != nil {
 		if !errors.IsNotFound(err) {
 			return err
 		}
@@ -515,7 +472,7 @@
 	// since reconcileArgoConfigMap won't call reconcileDexConfiguration once dex has been disabled (to avoid reconciling on
 	// dexconfig unnecessarily when it isn't enabled)
 	cm := newConfigMapWithName(common.ArgoCDConfigMapName, cr)
-	if util.IsObjectFound(r.Client, cr.Namespace, cm.Name, cm) {
+	if argoutil.IsObjectFound(r.Client, cr.Namespace, cm.Name, cm) {
 		if err := r.reconcileDexConfiguration(cm, cr); err != nil {
 			log.Error(err, "error reconciling dex configuration in configmap")
 		}
