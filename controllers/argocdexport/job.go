// Copyright 2019 ArgoCD Operator Developers
//
// Licensed under the Apache License, Version 2.0 (the "License");
// you may not use this file except in compliance with the License.
// You may obtain a copy of the License at
//
// 	http://www.apache.org/licenses/LICENSE-2.0
//
// Unless required by applicable law or agreed to in writing, software
// distributed under the License is distributed on an "AS IS" BASIS,
// WITHOUT WARRANTIES OR CONDITIONS OF ANY KIND, either express or implied.
// See the License for the specific language governing permissions and
// limitations under the License.

package argocdexport

import (
	"context"
	"fmt"
	"strings"

	"sigs.k8s.io/controller-runtime/pkg/client"

	batchv1 "k8s.io/api/batch/v1"
	corev1 "k8s.io/api/core/v1"
	metav1 "k8s.io/apimachinery/pkg/apis/meta/v1"
	"sigs.k8s.io/controller-runtime/pkg/controller/controllerutil"

	argoprojv1alpha1 "github.com/argoproj-labs/argocd-operator/api/v1alpha1"
<<<<<<< HEAD
	argoproj "github.com/argoproj-labs/argocd-operator/api/v1beta1"
	"github.com/argoproj-labs/argocd-operator/common"
	util "github.com/argoproj-labs/argocd-operator/pkg/util"
=======
	"github.com/argoproj-labs/argocd-operator/common"
	"github.com/argoproj-labs/argocd-operator/controllers/argocd"
	"github.com/argoproj-labs/argocd-operator/pkg/argoutil"
>>>>>>> aa399a55
)

// getArgoExportCommand will return the command for the ArgoCD export process.
func getArgoExportCommand(cr *argoprojv1alpha1.ArgoCDExport) []string {
	cmd := make([]string, 0)
	cmd = append(cmd, "uid_entrypoint.sh")
	cmd = append(cmd, "argocd-operator-util")
	cmd = append(cmd, "export")
	cmd = append(cmd, cr.Spec.Storage.Backend)
	return cmd
}

func getArgoExportContainerEnv(cr *argoprojv1alpha1.ArgoCDExport) []corev1.EnvVar {
	env := make([]corev1.EnvVar, 0)

	switch cr.Spec.Storage.Backend {
	case common.ArgoCDExportStorageBackendAWS:
		env = append(env, corev1.EnvVar{
			Name: "AWS_ACCESS_KEY_ID",
			ValueFrom: &corev1.EnvVarSource{
				SecretKeyRef: &corev1.SecretKeySelector{
					LocalObjectReference: corev1.LocalObjectReference{
						Name: FetchStorageSecretName(cr),
					},
					Key: "aws.access.key.id",
				},
			},
		})

		env = append(env, corev1.EnvVar{
			Name: "AWS_SECRET_ACCESS_KEY",
			ValueFrom: &corev1.EnvVarSource{
				SecretKeyRef: &corev1.SecretKeySelector{
					LocalObjectReference: corev1.LocalObjectReference{
						Name: FetchStorageSecretName(cr),
					},
					Key: "aws.secret.access.key",
				},
			},
		})
	}

	return env
}

// getArgoExportContainerImage will return the container image for ArgoCD.
func getArgoExportContainerImage(cr *argoprojv1alpha1.ArgoCDExport) string {
	img := cr.Spec.Image
	if len(img) <= 0 {
		img = common.ArgoCDDefaultExportJobImage
	}

	tag := cr.Spec.Version
	if len(tag) <= 0 {
		tag = common.ArgoCDDefaultExportJobVersion
	}

	return util.CombineImageTag(img, tag)
}

// getArgoExportVolumeMounts will return the VolumneMounts for the given ArgoCDExport.
func getArgoExportVolumeMounts() []corev1.VolumeMount {
	mounts := make([]corev1.VolumeMount, 0)

	mounts = append(mounts, corev1.VolumeMount{
		Name:      "backup-storage",
		MountPath: "/backups",
	})

	mounts = append(mounts, corev1.VolumeMount{
		Name:      "secret-storage",
		MountPath: "/secrets",
	})

	return mounts
}

// getArgoSecretVolume will return the Secret Volume for the export process.
func getArgoSecretVolume(name string, cr *argoprojv1alpha1.ArgoCDExport) corev1.Volume {
	volume := corev1.Volume{
		Name: name,
	}

	volume.VolumeSource = corev1.VolumeSource{
		Secret: &corev1.SecretVolumeSource{
			SecretName: FetchStorageSecretName(cr),
		},
	}

	return volume
}

// getArgoStorageVolume will return the storage Volume for the export process.
func getArgoStorageVolume(name string, cr *argoprojv1alpha1.ArgoCDExport) corev1.Volume {
	volume := corev1.Volume{
		Name: name,
	}

	if cr.Spec.Storage == nil || strings.ToLower(cr.Spec.Storage.Backend) == common.ArgoCDExportStorageBackendLocal {
		volume.VolumeSource = corev1.VolumeSource{
			PersistentVolumeClaim: &corev1.PersistentVolumeClaimVolumeSource{
				ClaimName: cr.Name,
			},
		}
	} else {
		volume.VolumeSource = corev1.VolumeSource{
			EmptyDir: &corev1.EmptyDirVolumeSource{},
		}
	}

	return volume
}

// newJob returns a new Job instance for the given ArgoCDExport.
func newJob(cr *argoprojv1alpha1.ArgoCDExport) *batchv1.Job {
	return &batchv1.Job{
		ObjectMeta: metav1.ObjectMeta{
			Name:      cr.Name,
			Namespace: cr.Namespace,
			Labels:    common.DefaultLabels(cr.Name, cr.Name, ""),
		},
	}
}

// newCronJob returns a new CronJob instance for the given ArgoCDExport.
func newCronJob(cr *argoprojv1alpha1.ArgoCDExport) *batchv1.CronJob {
	return &batchv1.CronJob{
		ObjectMeta: metav1.ObjectMeta{
			Name:      cr.Name,
			Namespace: cr.Namespace,
			Labels:    common.DefaultLabels(cr.Name, cr.Name, ""),
		},
	}
}

func newExportPodSpec(cr *argoprojv1alpha1.ArgoCDExport, argocdName string, client client.Client) corev1.PodSpec {
	pod := corev1.PodSpec{}

	pod.Containers = []corev1.Container{{
		Command:         getArgoExportCommand(cr),
		Env:             getArgoExportContainerEnv(cr),
		Image:           getArgoExportContainerImage(cr),
		ImagePullPolicy: corev1.PullAlways,
		Name:            "argocd-export",
		SecurityContext: &corev1.SecurityContext{
			AllowPrivilegeEscalation: util.BoolPtr(false),
			Capabilities: &corev1.Capabilities{
				Drop: []corev1.Capability{
					"ALL",
				},
			},
			RunAsNonRoot: util.BoolPtr(true),
		},
		VolumeMounts: getArgoExportVolumeMounts(),
	}}

	pod.RestartPolicy = corev1.RestartPolicyOnFailure
	pod.ServiceAccountName = fmt.Sprintf("%s-%s", argocdName, "argocd-application-controller")
	pod.Volumes = []corev1.Volume{
		getArgoStorageVolume("backup-storage", cr),
		getArgoSecretVolume("secret-storage", cr),
	}

	// Configure runAsUser, runAsGroup and fsGroup so that the job can write to the PV
	// 999 is the uid/gid of the argocd user that the container runs as
	id := int64(999)
	pod.SecurityContext = &corev1.PodSecurityContext{
		RunAsUser:  &id,
		RunAsGroup: &id,
		FSGroup:    &id,
	}

	// TO DO: move this function to mutation package

	// argocd.AddSeccompProfileForOpenShift(client, &pod)

	return pod
}

func newPodTemplateSpec(cr *argoprojv1alpha1.ArgoCDExport, argocdName string, client client.Client) corev1.PodTemplateSpec {
	return corev1.PodTemplateSpec{
		ObjectMeta: metav1.ObjectMeta{
			Name:      cr.Name,
			Namespace: cr.Namespace,
			Labels:    common.DefaultLabels(cr.Name, cr.Name, ""),
		},
		Spec: newExportPodSpec(cr, argocdName, client),
	}
}

// reconcileCronJob will ensure that the CronJob for the ArgoCDExport is present.
<<<<<<< HEAD
func (r *ArgoCDExportReconciler) reconcileCronJob(cr *argoprojv1alpha1.ArgoCDExport) error {
=======
func (r *ReconcileArgoCDExport) reconcileCronJob(cr *argoprojv1alpha1.ArgoCDExport) error {
>>>>>>> aa399a55
	if cr.Spec.Storage == nil {
		return nil // Do nothing if storage options not set
	}

	cj := newCronJob(cr)
	if util.IsObjectFound(r.Client, cr.Namespace, cj.Name, cj) {
		if *cr.Spec.Schedule != cj.Spec.Schedule {
			cj.Spec.Schedule = *cr.Spec.Schedule
			return r.Client.Update(context.TODO(), cj)
		}
		return nil
	}

	cj.Spec.Schedule = *cr.Spec.Schedule

	// To create the job, we need the name of the argocd instance.  Although the argocd export cr contains a field with
	// the argocd instance name, it's never used anywhere, and so there may be existing argocd export resources with the
	// wrong name. To avoid these breaking, we look up the name of the argocd instance in the namespace of the export cr.
	argocdName, err := r.argocdName(cr.Namespace)
	if err != nil {
		return err
	}
	job := newJob(cr)
	job.Spec.Template = newPodTemplateSpec(cr, argocdName, r.Client)

	cj.Spec.JobTemplate.Spec = job.Spec

	if err := controllerutil.SetControllerReference(cr, cj, r.Scheme); err != nil {
		return err
	}
	return r.Client.Create(context.TODO(), cj)
}

// reconcileJob will ensure that the Job for the ArgoCDExport is present.
<<<<<<< HEAD
func (r *ArgoCDExportReconciler) reconcileJob(cr *argoprojv1alpha1.ArgoCDExport) error {
=======
func (r *ReconcileArgoCDExport) reconcileJob(cr *argoprojv1alpha1.ArgoCDExport) error {
>>>>>>> aa399a55
	if cr.Spec.Storage == nil {
		return nil // Do nothing if storage options not set
	}

	job := newJob(cr)
	if util.IsObjectFound(r.Client, cr.Namespace, job.Name, job) {
		if job.Status.Succeeded > 0 && cr.Status.Phase != common.ArgoCDStatusCompleted {
			// Mark status Phase as Complete
			cr.Status.Phase = common.ArgoCDStatusCompleted
			return r.Client.Status().Update(context.TODO(), cr)
		}
		return nil // Job not complete, move along...
	}

	// To create the job, we need the name of the argocd instance.  Although the argocd export cr contains a field with
	// the argocd instance name, it's never used anywhere, and so there may be existing argocd export resources with the
	// wrong name. To avoid these breaking, we look up the name of the argocd instance in the namespace of the export cr.
	argocdName, err := r.argocdName(cr.Namespace)
	if err != nil {
		return err
	}
	job.Spec.Template = newPodTemplateSpec(cr, argocdName, r.Client)

	if err := controllerutil.SetControllerReference(cr, job, r.Scheme); err != nil {
		return err
	}
	return r.Client.Create(context.TODO(), job)
}

<<<<<<< HEAD
func (r *ArgoCDExportReconciler) argocdName(namespace string) (string, error) {
	argocds := &argoproj.ArgoCDList{}
=======
func (r *ReconcileArgoCDExport) argocdName(namespace string) (string, error) {
	argocds := &argoprojv1alpha1.ArgoCDList{}
>>>>>>> aa399a55
	if err := r.Client.List(context.TODO(), argocds, &client.ListOptions{Namespace: namespace}); err != nil {
		return "", err
	}
	if len(argocds.Items) != 1 {
		return "", fmt.Errorf("no Argo CD instance found in namespace %s", namespace)
	}
	argocd := argocds.Items[0]
	return argocd.Name, nil
}<|MERGE_RESOLUTION|>--- conflicted
+++ resolved
@@ -27,15 +27,10 @@
 	"sigs.k8s.io/controller-runtime/pkg/controller/controllerutil"
 
 	argoprojv1alpha1 "github.com/argoproj-labs/argocd-operator/api/v1alpha1"
-<<<<<<< HEAD
 	argoproj "github.com/argoproj-labs/argocd-operator/api/v1beta1"
 	"github.com/argoproj-labs/argocd-operator/common"
+	"github.com/argoproj-labs/argocd-operator/pkg/argoutil"
 	util "github.com/argoproj-labs/argocd-operator/pkg/util"
-=======
-	"github.com/argoproj-labs/argocd-operator/common"
-	"github.com/argoproj-labs/argocd-operator/controllers/argocd"
-	"github.com/argoproj-labs/argocd-operator/pkg/argoutil"
->>>>>>> aa399a55
 )
 
 // getArgoExportCommand will return the command for the ArgoCD export process.
@@ -155,7 +150,7 @@
 		ObjectMeta: metav1.ObjectMeta{
 			Name:      cr.Name,
 			Namespace: cr.Namespace,
-			Labels:    common.DefaultLabels(cr.Name, cr.Name, ""),
+			Labels:    common.DefaultLabels(cr.Name),
 		},
 	}
 }
@@ -166,7 +161,7 @@
 		ObjectMeta: metav1.ObjectMeta{
 			Name:      cr.Name,
 			Namespace: cr.Namespace,
-			Labels:    common.DefaultLabels(cr.Name, cr.Name, ""),
+			Labels:    common.DefaultLabels(cr.Name),
 		},
 	}
 }
@@ -220,24 +215,20 @@
 		ObjectMeta: metav1.ObjectMeta{
 			Name:      cr.Name,
 			Namespace: cr.Namespace,
-			Labels:    common.DefaultLabels(cr.Name, cr.Name, ""),
+			Labels:    common.DefaultLabels(cr.Name),
 		},
 		Spec: newExportPodSpec(cr, argocdName, client),
 	}
 }
 
 // reconcileCronJob will ensure that the CronJob for the ArgoCDExport is present.
-<<<<<<< HEAD
 func (r *ArgoCDExportReconciler) reconcileCronJob(cr *argoprojv1alpha1.ArgoCDExport) error {
-=======
-func (r *ReconcileArgoCDExport) reconcileCronJob(cr *argoprojv1alpha1.ArgoCDExport) error {
->>>>>>> aa399a55
 	if cr.Spec.Storage == nil {
 		return nil // Do nothing if storage options not set
 	}
 
 	cj := newCronJob(cr)
-	if util.IsObjectFound(r.Client, cr.Namespace, cj.Name, cj) {
+	if argoutil.IsObjectFound(r.Client, cr.Namespace, cj.Name, cj) {
 		if *cr.Spec.Schedule != cj.Spec.Schedule {
 			cj.Spec.Schedule = *cr.Spec.Schedule
 			return r.Client.Update(context.TODO(), cj)
@@ -266,17 +257,13 @@
 }
 
 // reconcileJob will ensure that the Job for the ArgoCDExport is present.
-<<<<<<< HEAD
 func (r *ArgoCDExportReconciler) reconcileJob(cr *argoprojv1alpha1.ArgoCDExport) error {
-=======
-func (r *ReconcileArgoCDExport) reconcileJob(cr *argoprojv1alpha1.ArgoCDExport) error {
->>>>>>> aa399a55
 	if cr.Spec.Storage == nil {
 		return nil // Do nothing if storage options not set
 	}
 
 	job := newJob(cr)
-	if util.IsObjectFound(r.Client, cr.Namespace, job.Name, job) {
+	if argoutil.IsObjectFound(r.Client, cr.Namespace, job.Name, job) {
 		if job.Status.Succeeded > 0 && cr.Status.Phase != common.ArgoCDStatusCompleted {
 			// Mark status Phase as Complete
 			cr.Status.Phase = common.ArgoCDStatusCompleted
@@ -300,13 +287,8 @@
 	return r.Client.Create(context.TODO(), job)
 }
 
-<<<<<<< HEAD
 func (r *ArgoCDExportReconciler) argocdName(namespace string) (string, error) {
 	argocds := &argoproj.ArgoCDList{}
-=======
-func (r *ReconcileArgoCDExport) argocdName(namespace string) (string, error) {
-	argocds := &argoprojv1alpha1.ArgoCDList{}
->>>>>>> aa399a55
 	if err := r.Client.List(context.TODO(), argocds, &client.ListOptions{Namespace: namespace}); err != nil {
 		return "", err
 	}
