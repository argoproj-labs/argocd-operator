--- conflicted
+++ resolved
@@ -2,16 +2,12 @@
 
 // names
 const (
-<<<<<<< HEAD
-	ServerControllerComponent = "server"
-=======
 	ServerController = "server-controller"
 
 	// ServerComponent is the name of the Argo CD server control plane component
 	ServerComponent = "server"
 
 	//ArgoCDServerName = "argocd-server"
->>>>>>> 22338f29
 
 	// ArgoCDServerTLSSecretName is the name of the TLS secret for the argocd-server
 	ArgoCDServerTLSSecretName = "argocd-server-tls"
