// Copyright 2019 ArgoCD Operator Developers
//
// Licensed under the Apache License, Version 2.0 (the "License");
// you may not use this file except in compliance with the License.
// You may obtain a copy of the License at
//
// 	http://www.apache.org/licenses/LICENSE-2.0
//
// Unless required by applicable law or agreed to in writing, software
// distributed under the License is distributed on an "AS IS" BASIS,
// WITHOUT WARRANTIES OR CONDITIONS OF ANY KIND, either express or implied.
// See the License for the specific language governing permissions and
// limitations under the License.

package argocd

import (
	"context"
	"fmt"

	routev1 "github.com/openshift/api/route/v1"
	"k8s.io/apimachinery/pkg/util/intstr"
	"sigs.k8s.io/controller-runtime/pkg/controller/controllerutil"

	argoproj "github.com/argoproj-labs/argocd-operator/api/v1beta1"
	"github.com/argoproj-labs/argocd-operator/common"
	"github.com/argoproj-labs/argocd-operator/pkg/argoutil"
)

// reconcileRoutes will ensure that all ArgoCD Routes are present.
func (r *ReconcileArgoCD) reconcileRoutes(cr *argoproj.ArgoCD) error {
	if err := r.reconcileGrafanaRoute(cr); err != nil {
		return err
	}

	if err := r.reconcilePrometheusRoute(cr); err != nil {
		return err
	}

	if err := r.reconcileServerRoute(cr); err != nil {
		return err
	}

	if err := r.reconcileApplicationSetControllerWebhookRoute(cr); err != nil {
		return err
	}

	return nil
}

// reconcileGrafanaRoute will ensure that the ArgoCD Grafana Route is present.
func (r *ReconcileArgoCD) reconcileGrafanaRoute(cr *argoproj.ArgoCD) error {
	route := newRouteWithSuffix("grafana", cr)
	if argoutil.IsObjectFound(r.Client, cr.Namespace, route.Name, route) {
		if !cr.Spec.Grafana.Enabled || !cr.Spec.Grafana.Route.Enabled {
			// Route exists but enabled flag has been set to false, delete the Route
			return r.Client.Delete(context.TODO(), route)
		}
		return nil // Route found, do nothing
	}

	if !cr.Spec.Grafana.Enabled || !cr.Spec.Grafana.Route.Enabled {
		return nil // Grafana itself or Route not enabled, do nothing.
	}

	// Allow override of the Annotations for the Route.
	if len(cr.Spec.Grafana.Route.Annotations) > 0 {
		route.Annotations = cr.Spec.Grafana.Route.Annotations
	}

	// Allow override of the Labels for the Route.
	if len(cr.Spec.Grafana.Route.Labels) > 0 {
		labels := route.Labels
		for key, val := range cr.Spec.Grafana.Route.Labels {
			labels[key] = val
		}
		route.Labels = labels
	}

	// Allow override of the Host for the Route.
	if len(cr.Spec.Grafana.Host) > 0 {
		route.Spec.Host = cr.Spec.Grafana.Host // TODO: What additional role needed for this?
	}

	// Allow override of the Path for the Route
	if len(cr.Spec.Grafana.Route.Path) > 0 {
		route.Spec.Path = cr.Spec.Grafana.Route.Path
	}

	route.Spec.Port = &routev1.RoutePort{
		TargetPort: intstr.FromString("http"),
	}

	// Allow override of TLS options for the Route
	if cr.Spec.Grafana.Route.TLS != nil {
		route.Spec.TLS = cr.Spec.Grafana.Route.TLS
	}

	route.Spec.To.Kind = "Service"
<<<<<<< HEAD
	route.Spec.To.Name = argoutil.NameWithSuffix(cr.Name, "grafana")
=======
	route.Spec.To.Name = nameWithSuffix("grafana", cr)
>>>>>>> 260cca02

	// Allow override of the WildcardPolicy for the Route
	if cr.Spec.Grafana.Route.WildcardPolicy != nil && len(*cr.Spec.Grafana.Route.WildcardPolicy) > 0 {
		route.Spec.WildcardPolicy = *cr.Spec.Grafana.Route.WildcardPolicy
	}

	if err := controllerutil.SetControllerReference(cr, route, r.Scheme); err != nil {
		return err
	}
	return r.Client.Create(context.TODO(), route)
}

// reconcilePrometheusRoute will ensure that the ArgoCD Prometheus Route is present.
func (r *ReconcileArgoCD) reconcilePrometheusRoute(cr *argoproj.ArgoCD) error {
	route := newRouteWithSuffix("prometheus", cr)
	if argoutil.IsObjectFound(r.Client, cr.Namespace, route.Name, route) {
		if !cr.Spec.Prometheus.Enabled || !cr.Spec.Prometheus.Route.Enabled {
			// Route exists but enabled flag has been set to false, delete the Route
			return r.Client.Delete(context.TODO(), route)
		}
		return nil // Route found, do nothing
	}

	if !cr.Spec.Prometheus.Enabled || !cr.Spec.Prometheus.Route.Enabled {
		return nil // Prometheus itself or Route not enabled, do nothing.
	}

	// Allow override of the Annotations for the Route.
	if len(cr.Spec.Prometheus.Route.Annotations) > 0 {
		route.Annotations = cr.Spec.Prometheus.Route.Annotations
	}

	// Allow override of the Labels for the Route.
	if len(cr.Spec.Prometheus.Route.Labels) > 0 {
		labels := route.Labels
		for key, val := range cr.Spec.Prometheus.Route.Labels {
			labels[key] = val
		}
		route.Labels = labels
	}

	// Allow override of the Host for the Route.
	if len(cr.Spec.Prometheus.Host) > 0 {
		route.Spec.Host = cr.Spec.Prometheus.Host // TODO: What additional role needed for this?
	}

	route.Spec.Port = &routev1.RoutePort{
		TargetPort: intstr.FromString("web"),
	}

	// Allow override of TLS options for the Route
	if cr.Spec.Prometheus.Route.TLS != nil {
		route.Spec.TLS = cr.Spec.Prometheus.Route.TLS
	}

	route.Spec.To.Kind = "Service"
	route.Spec.To.Name = "prometheus-operated"

	// Allow override of the WildcardPolicy for the Route
	if cr.Spec.Prometheus.Route.WildcardPolicy != nil && len(*cr.Spec.Prometheus.Route.WildcardPolicy) > 0 {
		route.Spec.WildcardPolicy = *cr.Spec.Prometheus.Route.WildcardPolicy
	}

	if err := controllerutil.SetControllerReference(cr, route, r.Scheme); err != nil {
		return err
	}
	return r.Client.Create(context.TODO(), route)
}

// reconcileServerRoute will ensure that the ArgoCD Server Route is present.
func (r *ReconcileArgoCD) reconcileServerRoute(cr *argoproj.ArgoCD) error {

	route := newRouteWithSuffix("server", cr)
	found := argoutil.IsObjectFound(r.Client, cr.Namespace, route.Name, route)
	if found {
		if !cr.Spec.Server.Route.Enabled {
			// Route exists but enabled flag has been set to false, delete the Route
			return r.Client.Delete(context.TODO(), route)
		}
	}

	if !cr.Spec.Server.Route.Enabled {
		return nil // Route not enabled, move along...
	}

	// Allow override of the Annotations for the Route.
	if len(cr.Spec.Server.Route.Annotations) > 0 {
		route.Annotations = cr.Spec.Server.Route.Annotations
	}

	// Allow override of the Labels for the Route.
	if len(cr.Spec.Server.Route.Labels) > 0 {
		labels := route.Labels
		for key, val := range cr.Spec.Server.Route.Labels {
			labels[key] = val
		}
		route.Labels = labels
	}

	// Allow override of the Host for the Route.
	if len(cr.Spec.Server.Host) > 0 {
		route.Spec.Host = cr.Spec.Server.Host // TODO: What additional role needed for this?
	}

	if cr.Spec.Server.Insecure {
		// Disable TLS and rely on the cluster certificate.
		route.Spec.Port = &routev1.RoutePort{
			TargetPort: intstr.FromString("http"),
		}
		route.Spec.TLS = &routev1.TLSConfig{
			InsecureEdgeTerminationPolicy: routev1.InsecureEdgeTerminationPolicyRedirect,
			Termination:                   routev1.TLSTerminationEdge,
		}
	} else {
		// Server is using TLS configure passthrough.
		route.Spec.Port = &routev1.RoutePort{
			TargetPort: intstr.FromString("https"),
		}
		route.Spec.TLS = &routev1.TLSConfig{
			InsecureEdgeTerminationPolicy: routev1.InsecureEdgeTerminationPolicyRedirect,
			Termination:                   routev1.TLSTerminationPassthrough,
		}
	}

	// Allow override of TLS options for the Route
	if cr.Spec.Server.Route.TLS != nil {
		route.Spec.TLS = cr.Spec.Server.Route.TLS
	}

	route.Spec.To.Kind = "Service"
<<<<<<< HEAD
	route.Spec.To.Name = argoutil.NameWithSuffix(cr.Name, "server")
=======
	route.Spec.To.Name = nameWithSuffix("server", cr)
>>>>>>> 260cca02

	// Allow override of the WildcardPolicy for the Route
	if cr.Spec.Server.Route.WildcardPolicy != nil && len(*cr.Spec.Server.Route.WildcardPolicy) > 0 {
		route.Spec.WildcardPolicy = *cr.Spec.Server.Route.WildcardPolicy
	}

	if err := controllerutil.SetControllerReference(cr, route, r.Scheme); err != nil {
		return err
	}
	if !found {
		return r.Client.Create(context.TODO(), route)
	}
	return r.Client.Update(context.TODO(), route)
}

// reconcileApplicationSetControllerWebhookRoute will ensure that the ArgoCD Server Route is present.
func (r *ReconcileArgoCD) reconcileApplicationSetControllerWebhookRoute(cr *argoproj.ArgoCD) error {
	name := fmt.Sprintf("%s-%s", common.ApplicationSetServiceNameSuffix, "webhook")
	route := newRouteWithSuffix(name, cr)
	found := argoutil.IsObjectFound(r.Client, cr.Namespace, route.Name, route)
	if found {
		if cr.Spec.ApplicationSet == nil || !cr.Spec.ApplicationSet.WebhookServer.Route.Enabled {
			// Route exists but enabled flag has been set to false, delete the Route
			return r.Client.Delete(context.TODO(), route)
		}
	}

	if cr.Spec.ApplicationSet == nil || !cr.Spec.ApplicationSet.WebhookServer.Route.Enabled {
		return nil // Route not enabled, move along...
	}

	// Allow override of the Annotations for the Route.
	if len(cr.Spec.ApplicationSet.WebhookServer.Route.Annotations) > 0 {
		route.Annotations = cr.Spec.Server.Route.Annotations
	}

	// Allow override of the Labels for the Route.
	if len(cr.Spec.ApplicationSet.WebhookServer.Route.Labels) > 0 {
		labels := route.Labels
		for key, val := range cr.Spec.Server.Route.Labels {
			labels[key] = val
		}
		route.Labels = labels
	}

	// Allow override of the Host for the Route.
	if len(cr.Spec.Server.Host) > 0 {
		route.Spec.Host = cr.Spec.ApplicationSet.WebhookServer.Host
	}

	if cr.Spec.Server.Insecure {
		// Disable TLS and rely on the cluster certificate.
		route.Spec.Port = &routev1.RoutePort{
			TargetPort: intstr.FromString("webhook"),
		}
		route.Spec.TLS = &routev1.TLSConfig{
			InsecureEdgeTerminationPolicy: routev1.InsecureEdgeTerminationPolicyRedirect,
			Termination:                   routev1.TLSTerminationEdge,
		}
	} else {
		// Server is using TLS configure passthrough.
		route.Spec.Port = &routev1.RoutePort{
			TargetPort: intstr.FromString("webhook"),
		}
		route.Spec.TLS = &routev1.TLSConfig{
			InsecureEdgeTerminationPolicy: routev1.InsecureEdgeTerminationPolicyRedirect,
			Termination:                   routev1.TLSTerminationPassthrough,
		}
	}

	// Allow override of TLS options for the Route
	if cr.Spec.Server.Route.TLS != nil {
		route.Spec.TLS = cr.Spec.Server.Route.TLS
	}

	route.Spec.To.Kind = "Service"
<<<<<<< HEAD
	route.Spec.To.Name = argoutil.NameWithSuffix(cr.Name, common.ApplicationSetServiceNameSuffix)
=======
	route.Spec.To.Name = nameWithSuffix(common.ApplicationSetServiceNameSuffix, cr)
>>>>>>> 260cca02

	// Allow override of the WildcardPolicy for the Route
	if cr.Spec.Server.Route.WildcardPolicy != nil && len(*cr.Spec.Server.Route.WildcardPolicy) > 0 {
		route.Spec.WildcardPolicy = *cr.Spec.Server.Route.WildcardPolicy
	}

	if err := controllerutil.SetControllerReference(cr, route, r.Scheme); err != nil {
		return err
	}
	if !found {
		return r.Client.Create(context.TODO(), route)
	}
	return r.Client.Update(context.TODO(), route)
}<|MERGE_RESOLUTION|>--- conflicted
+++ resolved
@@ -97,11 +97,7 @@
 	}
 
 	route.Spec.To.Kind = "Service"
-<<<<<<< HEAD
-	route.Spec.To.Name = argoutil.NameWithSuffix(cr.Name, "grafana")
-=======
 	route.Spec.To.Name = nameWithSuffix("grafana", cr)
->>>>>>> 260cca02
 
 	// Allow override of the WildcardPolicy for the Route
 	if cr.Spec.Grafana.Route.WildcardPolicy != nil && len(*cr.Spec.Grafana.Route.WildcardPolicy) > 0 {
@@ -232,11 +228,7 @@
 	}
 
 	route.Spec.To.Kind = "Service"
-<<<<<<< HEAD
-	route.Spec.To.Name = argoutil.NameWithSuffix(cr.Name, "server")
-=======
 	route.Spec.To.Name = nameWithSuffix("server", cr)
->>>>>>> 260cca02
 
 	// Allow override of the WildcardPolicy for the Route
 	if cr.Spec.Server.Route.WildcardPolicy != nil && len(*cr.Spec.Server.Route.WildcardPolicy) > 0 {
@@ -313,11 +305,7 @@
 	}
 
 	route.Spec.To.Kind = "Service"
-<<<<<<< HEAD
-	route.Spec.To.Name = argoutil.NameWithSuffix(cr.Name, common.ApplicationSetServiceNameSuffix)
-=======
 	route.Spec.To.Name = nameWithSuffix(common.ApplicationSetServiceNameSuffix, cr)
->>>>>>> 260cca02
 
 	// Allow override of the WildcardPolicy for the Route
 	if cr.Spec.Server.Route.WildcardPolicy != nil && len(*cr.Spec.Server.Route.WildcardPolicy) > 0 {
