package workloads

import (
	"context"
	"fmt"

<<<<<<< HEAD
	"github.com/argoproj-labs/argocd-operator/common"
	"github.com/argoproj-labs/argocd-operator/pkg/argoutil"
=======
>>>>>>> a8634714
	"github.com/argoproj-labs/argocd-operator/pkg/mutation"

	corev1 "k8s.io/api/core/v1"
	"k8s.io/apimachinery/pkg/api/errors"
	metav1 "k8s.io/apimachinery/pkg/apis/meta/v1"
	"k8s.io/apimachinery/pkg/types"
	ctrlClient "sigs.k8s.io/controller-runtime/pkg/client"
)

// SecretRequest objects contain all the required information to produce a secret object in return
type SecretRequest struct {
	ObjectMeta metav1.ObjectMeta
	Data       map[string][]byte
	StringData map[string]string
	Type       corev1.SecretType

	// array of functions to mutate role before returning to requester
	Mutations []mutation.MutateFunc
	Client    interface{}
}

// newSecret returns a new Secret instance for the given ArgoCD.
func newSecret(objMeta metav1.ObjectMeta, data map[string][]byte, stringData map[string]string, secretType corev1.SecretType) *corev1.Secret {

	return &corev1.Secret{
<<<<<<< HEAD
		ObjectMeta: metav1.ObjectMeta{
			Name:        secretName,
			Namespace:   namespace,
			Labels:      argoutil.MergeMaps(common.DefaultLabels(secretName, instanceName, component), labels),
			Annotations: annotations,
		},
=======
		ObjectMeta: objMeta,
		Data:       data,
		StringData: stringData,
		Type:       secretType,
>>>>>>> a8634714
	}
}

func CreateSecret(secret *corev1.Secret, client ctrlClient.Client) error {
	return client.Create(context.TODO(), secret)
}

// UpdateSecret updates the specified Secret using the provided client.
func UpdateSecret(secret *corev1.Secret, client ctrlClient.Client) error {
	_, err := GetSecret(secret.Name, secret.Namespace, client)
	if err != nil {
		return err
	}

	if err = client.Update(context.TODO(), secret); err != nil {
		return err
	}
	return nil
}

func DeleteSecret(name, namespace string, client ctrlClient.Client) error {
	existingSecret, err := GetSecret(name, namespace, client)
	if err != nil {
		if !errors.IsNotFound(err) {
			return err
		}
		return nil
	}

	if err := client.Delete(context.TODO(), existingSecret); err != nil {
		return err
	}
	return nil
}

func GetSecret(name, namespace string, client ctrlClient.Client) (*corev1.Secret, error) {
	existingSecret := &corev1.Secret{}
	err := client.Get(context.TODO(), types.NamespacedName{Name: name, Namespace: namespace}, existingSecret)
	if err != nil {
		return nil, err
	}
	return existingSecret, nil
}

func ListSecrets(namespace string, client ctrlClient.Client, listOptions []ctrlClient.ListOption) (*corev1.SecretList, error) {
	existingSecrets := &corev1.SecretList{}
	err := client.List(context.TODO(), existingSecrets, listOptions...)
	if err != nil {
		return nil, err
	}
	return existingSecrets, nil
}

func RequestSecret(request SecretRequest) (*corev1.Secret, error) {
	var (
		mutationErr error
	)
	secret := newSecret(request.ObjectMeta, request.Data, request.StringData, request.Type)

	if len(request.Mutations) > 0 {
		for _, mutation := range request.Mutations {
			err := mutation(nil, secret, request.Client)
			if err != nil {
				mutationErr = err
			}
		}
		if mutationErr != nil {
			return secret, fmt.Errorf("RequestSecret: one or more mutation functions could not be applied: %s", mutationErr)
		}
	}

	return secret, nil
}<|MERGE_RESOLUTION|>--- conflicted
+++ resolved
@@ -4,11 +4,6 @@
 	"context"
 	"fmt"
 
-<<<<<<< HEAD
-	"github.com/argoproj-labs/argocd-operator/common"
-	"github.com/argoproj-labs/argocd-operator/pkg/argoutil"
-=======
->>>>>>> a8634714
 	"github.com/argoproj-labs/argocd-operator/pkg/mutation"
 
 	corev1 "k8s.io/api/core/v1"
@@ -34,19 +29,10 @@
 func newSecret(objMeta metav1.ObjectMeta, data map[string][]byte, stringData map[string]string, secretType corev1.SecretType) *corev1.Secret {
 
 	return &corev1.Secret{
-<<<<<<< HEAD
-		ObjectMeta: metav1.ObjectMeta{
-			Name:        secretName,
-			Namespace:   namespace,
-			Labels:      argoutil.MergeMaps(common.DefaultLabels(secretName, instanceName, component), labels),
-			Annotations: annotations,
-		},
-=======
 		ObjectMeta: objMeta,
 		Data:       data,
 		StringData: stringData,
 		Type:       secretType,
->>>>>>> a8634714
 	}
 }
 
