// Copyright 2020 ArgoCD Operator Developers
//
// Licensed under the Apache License, Version 2.0 (the "License");
// you may not use this file except in compliance with the License.
// You may obtain a copy of the License at
//
// 	http://www.apache.org/licenses/LICENSE-2.0
//
// Unless required by applicable law or agreed to in writing, software
// distributed under the License is distributed on an "AS IS" BASIS,
// WITHOUT WARRANTIES OR CONDITIONS OF ANY KIND, either express or implied.
// See the License for the specific language governing permissions and
// limitations under the License.

package common

import "time"

// Argo CD values
const (
	// ArgoCDDuration365Days is a duration representing 365 days.
	ArgoCDDuration365Days = time.Hour * 24 * 365

	// ArgoCDExportStorageBackendAWS is the value for the AWS storage backend.
	ArgoCDExportStorageBackendAWS = "aws"

	// ArgoCDExportStorageBackendAzure is the value for the Azure storage backend.
	ArgoCDExportStorageBackendAzure = "azure"

	// ArgoCDExportStorageBackendGCP is the value for the GCP storage backend.
	ArgoCDExportStorageBackendGCP = "gcp"

	// ArgoCDExportStorageBackendLocal is the value for the local storage backend.
	ArgoCDExportStorageBackendLocal = "local"

	// ArgoCDStatusCompleted is the completed status value.
	ArgoCDStatusCompleted = "Completed"

	// K8sOSLinux is the value for kubernetes.io/os key for linux pods
	K8sOSLinux = "linux"

	// ArgoCDRedisServerTLS is the redis server tls value.
	ArgoCDRedisServerTLS = "argocd-operator-redis-tls"

	// ArgoCDMetrics is the resource metrics key for labels.
	ArgoCDMetrics = "metrics"

	ArgoCDStatusUnknown = "Unknown"

	ArgoCDStatusPending = "Pending"

	ArgoCDStatusRunning = "Running"

	ArgoCDStatusFailed = "Failed"

	ArgoCDStatusAvailable = "Available"

	PrometheusOperator = "prometheus-operator"

	SecretTypeCluster = "cluster"
<<<<<<< HEAD

	// ArgoCDRBACTypeAppSetManagement is the value used when an rbac resource is targeted for applicatonset management
	ArgoCDRBACTypeAppSetManagement = "appset-management"

=======
>>>>>>> 22338f29
	// ArgoCDRBACTypeAppManagement is the value used when an rbac resource is targeted for applicaton management
	ArgoCDRBACTypeAppManagement = "app-management"

	// ArgoCDRBACTypeAppManagement is the value used when an rbac resource is targeted for resource management
	ArgoCDRBACTypeResourceMananagement = "resource-management"
)

// general values
const (
	TimeFormatMST                = "01022006-150406-MST"
	TLSCerts                     = "tls-certs"
	CapabilityDropAll            = "ALL"
	VolumeMountPathTLS           = "/app/config/tls"
	VolumeMountPathRepoServerTLS = "/app/config/reposerver/tls"
	WorkingDirApp                = "/app"
	Webhook                      = "webhook"
	SSHKnownHosts                = "ssh-known-hosts"
	VolumeMountPathSSH           = "/app/config/ssh"
	GPGKeys                      = "gpg-keys"
	VolumeMountPathGPG           = "/app/config/gpg/source"
	GPGKeyRing                   = "gpg-keyring"
	VolumeMountPathGPGKeyring    = "/app/config/gpg/keys"
	VolumeTmp                    = "tmp"
	VolumeMountPathTmp           = "/tmp"
)

// API group versions and resource kinds
const (
	APIVersionV1          = "v1"
	APIGroupVersionAppsV1 = "apps/v1"
	APIGroupVersionRbacV1 = "rbac.authorization.k8s.io/v1"

	DeploymentKind     = "Deployment"
	RoleKind           = "Role"
	RoleBindingKind    = "RoleBinding"
	ConfigMapKind      = "ConfigMap"
	SecretKind         = "Secret"
	ServiceKind        = "Service"
	ServiceAccountKind = "ServiceAccount"
	ArgoCDKind         = "ArgoCD"
	ClusterRoleKind    = "ClusterRole"
)

// Commnds
const (
	LogLevelCmd     = "--loglevel"
	LogFormatCmd    = "--logformat"
	UidEntryPointSh = "uid_entrypoint.sh"
)<|MERGE_RESOLUTION|>--- conflicted
+++ resolved
@@ -58,13 +58,10 @@
 	PrometheusOperator = "prometheus-operator"
 
 	SecretTypeCluster = "cluster"
-<<<<<<< HEAD
 
 	// ArgoCDRBACTypeAppSetManagement is the value used when an rbac resource is targeted for applicatonset management
 	ArgoCDRBACTypeAppSetManagement = "appset-management"
 
-=======
->>>>>>> 22338f29
 	// ArgoCDRBACTypeAppManagement is the value used when an rbac resource is targeted for applicaton management
 	ArgoCDRBACTypeAppManagement = "app-management"
 
