--- conflicted
+++ resolved
@@ -31,10 +31,6 @@
 	argoproj "github.com/argoproj-labs/argocd-operator/api/v1beta1"
 	"github.com/argoproj-labs/argocd-operator/common"
 	"github.com/argoproj-labs/argocd-operator/pkg/argoutil"
-<<<<<<< HEAD
-	util "github.com/argoproj-labs/argocd-operator/pkg/util"
-=======
->>>>>>> 260cca02
 
 	corev1 "k8s.io/api/core/v1"
 	apierrors "k8s.io/apimachinery/pkg/api/errors"
@@ -86,11 +82,7 @@
 
 	dnsNames := []string{
 		cr.ObjectMeta.Name,
-<<<<<<< HEAD
-		argoutil.NameWithSuffix(cr.Name, "grpc"),
-=======
 		nameWithSuffix("grpc", cr),
->>>>>>> 260cca02
 		fmt.Sprintf("%s.%s.svc.cluster.local", cr.ObjectMeta.Name, cr.ObjectMeta.Namespace),
 	}
 
@@ -115,11 +107,7 @@
 }
 
 // reconcileArgoSecret will ensure that the Argo CD Secret is present.
-<<<<<<< HEAD
-func (r *ArgoCDReconciler) reconcileArgoSecret(cr *argoproj.ArgoCD) error {
-=======
 func (r *ReconcileArgoCD) reconcileArgoSecret(cr *argoproj.ArgoCD) error {
->>>>>>> 260cca02
 	clusterSecret := argoutil.NewSecretWithSuffix(cr, "cluster")
 	secret := argoutil.NewSecretWithName(cr, common.ArgoCDSecretName)
 
@@ -172,11 +160,7 @@
 }
 
 // reconcileClusterMainSecret will ensure that the main Secret is present for the Argo CD cluster.
-<<<<<<< HEAD
-func (r *ArgoCDReconciler) reconcileClusterMainSecret(cr *argoproj.ArgoCD) error {
-=======
 func (r *ReconcileArgoCD) reconcileClusterMainSecret(cr *argoproj.ArgoCD) error {
->>>>>>> 260cca02
 	secret := argoutil.NewSecretWithSuffix(cr, "cluster")
 	if argoutil.IsObjectFound(r.Client, cr.Namespace, secret.Name, secret) {
 		return nil // Secret found, do nothing
@@ -198,11 +182,7 @@
 }
 
 // reconcileClusterTLSSecret ensures the TLS Secret is created for the ArgoCD cluster.
-<<<<<<< HEAD
-func (r *ArgoCDReconciler) reconcileClusterTLSSecret(cr *argoproj.ArgoCD) error {
-=======
 func (r *ReconcileArgoCD) reconcileClusterTLSSecret(cr *argoproj.ArgoCD) error {
->>>>>>> 260cca02
 	secret := argoutil.NewTLSSecret(cr, "tls")
 	if argoutil.IsObjectFound(r.Client, cr.Namespace, secret.Name, secret) {
 		return nil // Secret found, do nothing
@@ -237,11 +217,7 @@
 }
 
 // reconcileClusterCASecret ensures the CA Secret is created for the ArgoCD cluster.
-<<<<<<< HEAD
-func (r *ArgoCDReconciler) reconcileClusterCASecret(cr *argoproj.ArgoCD) error {
-=======
 func (r *ReconcileArgoCD) reconcileClusterCASecret(cr *argoproj.ArgoCD) error {
->>>>>>> 260cca02
 	secret := argoutil.NewSecretWithSuffix(cr, "ca")
 	if argoutil.IsObjectFound(r.Client, cr.Namespace, secret.Name, secret) {
 		return nil // Secret found, do nothing
@@ -410,11 +386,7 @@
 func (r *ReconcileArgoCD) reconcileClusterPermissionsSecret(cr *argoproj.ArgoCD) error {
 	var clusterConfigInstance bool
 	secret := argoutil.NewSecretWithSuffix(cr, "default-cluster-config")
-<<<<<<< HEAD
-	secret.Labels[common.ArgoCDArgoprojKeySecretType] = "cluster"
-=======
 	secret.Labels[common.ArgoCDSecretTypeLabel] = "cluster"
->>>>>>> 260cca02
 	dataBytes, _ := json.Marshal(map[string]interface{}{
 		"tlsClientConfig": map[string]interface{}{
 			"insecure": false,
