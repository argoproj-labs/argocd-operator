package argocd

import (
	"bytes"
	"context"
	"crypto/rand"
	"encoding/base64"
	"errors"
	"fmt"
	"os"
	"strings"
	"text/template"
	"time"

	argopass "github.com/argoproj/argo-cd/v2/util/password"
	"github.com/prometheus/client_golang/prometheus"

	argoproj "github.com/argoproj-labs/argocd-operator/api/v1beta1"

	monitoringv1 "github.com/coreos/prometheus-operator/pkg/apis/monitoring/v1"
	configv1 "github.com/openshift/api/config/v1"
	templatev1 "github.com/openshift/api/template/v1"
	configv1client "github.com/openshift/client-go/config/clientset/versioned/typed/config/v1"

	"github.com/argoproj-labs/argocd-operator/common"
	"github.com/argoproj-labs/argocd-operator/pkg/argoutil"

	routev1 "github.com/openshift/api/route/v1"
	"github.com/sethvargo/go-password/password"
	"golang.org/x/mod/semver"
	"gopkg.in/yaml.v2"
	corev1 "k8s.io/api/core/v1"
<<<<<<< HEAD
	rbacv1 "k8s.io/api/rbac/v1"
	v1 "k8s.io/api/rbac/v1"
=======
	ctrlLog "sigs.k8s.io/controller-runtime/pkg/log"

>>>>>>> 0f2da835
	apierrors "k8s.io/apimachinery/pkg/api/errors"
	metav1 "k8s.io/apimachinery/pkg/apis/meta/v1"
	"k8s.io/apimachinery/pkg/labels"
	"k8s.io/apimachinery/pkg/types"
	"k8s.io/client-go/kubernetes"
	ctrl "sigs.k8s.io/controller-runtime"
	"sigs.k8s.io/controller-runtime/pkg/client"
	"sigs.k8s.io/controller-runtime/pkg/client/config"
	"sigs.k8s.io/controller-runtime/pkg/reconcile"
)

// DeprecationEventEmissionStatus is meant to track which deprecation events have been emitted already. This is temporary and can be removed in v0.0.6 once we have provided enough
// deprecation notice
type DeprecationEventEmissionStatus struct {
	SSOSpecDeprecationWarningEmitted    bool
	DexSpecDeprecationWarningEmitted    bool
	DisableDexDeprecationWarningEmitted bool
}

// DeprecationEventEmissionTracker map stores the namespace containing ArgoCD instance as key and DeprecationEventEmissionStatus as value,
// where DeprecationEventEmissionStatus tracks the events that have been emitted for the instance in the particular namespace.
// This is temporary and can be removed in v0.0.6 when we remove the deprecated fields.
var DeprecationEventEmissionTracker = make(map[string]DeprecationEventEmissionStatus)

var (
	versionAPIFound    = false
	prometheusAPIFound = false
	routeAPIFound      = false
	templateAPIFound   = false
)

// IsVersionAPIAvailable returns true if the version api is present
func IsVersionAPIAvailable() bool {
	return versionAPIFound
}

// verifyVersionAPI will verify that the template API is present.
func verifyVersionAPI() error {
	found, err := argoutil.VerifyAPI(configv1.GroupName, configv1.GroupVersion.Version)
	if err != nil {
		return err
	}
	versionAPIFound = found
	return nil
}

// IsRouteAPIAvailable returns true if the Route API is present.
func IsRouteAPIAvailable() bool {
	return routeAPIFound
}

// verifyRouteAPI will verify that the Route API is present.
func verifyRouteAPI() error {
	found, err := argoutil.VerifyAPI(routev1.GroupName, routev1.GroupVersion.Version)
	if err != nil {
		return err
	}
	routeAPIFound = found
	return nil
}

// IsPrometheusAPIAvailable returns true if the Prometheus API is present.
func IsPrometheusAPIAvailable() bool {
	return prometheusAPIFound
}

// verifyPrometheusAPI will verify that the Prometheus API is present.
func verifyPrometheusAPI() error {
	found, err := argoutil.VerifyAPI(monitoringv1.SchemeGroupVersion.Group, monitoringv1.SchemeGroupVersion.Version)
	if err != nil {
		return err
	}
	prometheusAPIFound = found
	return nil
}

// IsTemplateAPIAvailable returns true if the template API is present.
func IsTemplateAPIAvailable() bool {
	return templateAPIFound
}

// verifyTemplateAPI will verify that the template API is present.
func verifyTemplateAPI() error {
	found, err := argoutil.VerifyAPI(templatev1.GroupVersion.Group, templatev1.GroupVersion.Version)
	if err != nil {
		return err
	}
	templateAPIFound = found
	return nil
}

// generateArgoAdminPassword will generate and return the admin password for Argo CD.
func generateArgoAdminPassword() ([]byte, error) {
	pass, err := password.Generate(
		common.ArgoCDDefaultAdminPasswordLength,
		common.ArgoCDDefaultAdminPasswordNumDigits,
		common.ArgoCDDefaultAdminPasswordNumSymbols,
		false, false)

	return []byte(pass), err
}

// generateArgoServerKey will generate and return the server signature key for session validation.
func generateArgoServerSessionKey() ([]byte, error) {
	pass, err := password.Generate(
		common.ArgoCDDefaultServerSessionKeyLength,
		common.ArgoCDDefaultServerSessionKeyNumDigits,
		common.ArgoCDDefaultServerSessionKeyNumSymbols,
		false, false)

	return []byte(pass), err
}

// nameWithSuffix will return a name based on the given ArgoCD. The given suffix is appended to the generated name.
// Example: Given an ArgoCD with the name "example-argocd", providing the suffix "foo" would result in the value of
// "example-argocd-foo" being returned.
func nameWithSuffix(suffix string, cr *argoproj.ArgoCD) string {
	return fmt.Sprintf("%s-%s", cr.Name, suffix)
}

// contains returns true if a string is part of the given slice.
func contains(s []string, g string) bool {
	for _, a := range s {
		if a == g {
			return true
		}
	}
	return false
}

// generateRandomBytes returns a securely generated random bytes.
func generateRandomBytes(n int) []byte {
	b := make([]byte, n)
	_, err := rand.Read(b)
	if err != nil {
		log.Error(err, "")
	}
	return b
}

// generateRandomString returns a securely generated random string.
func generateRandomString(s int) string {
	b := generateRandomBytes(s)
	return base64.URLEncoding.EncodeToString(b)
}

// getClusterVersion returns the OpenShift Cluster version in which the operator is installed
func getClusterVersion(client client.Client) (string, error) {
	if !IsVersionAPIAvailable() {
		return "", nil
	}
	clusterVersion := &configv1.ClusterVersion{}
	err := client.Get(context.TODO(), types.NamespacedName{Name: "version"}, clusterVersion)
	if err != nil {
		if apierrors.IsNotFound(err) {
			return "", nil
		}
		return "", err
	}
	return clusterVersion.Status.Desired.Version, nil
}

func AddSeccompProfileForOpenShift(client client.Client, podspec *corev1.PodSpec) {
	if !IsVersionAPIAvailable() {
		return
	}
	version, err := getClusterVersion(client)
	if err != nil {
		log.Error(err, "couldn't get OpenShift version")
	}
	if version == "" || semver.Compare(fmt.Sprintf("v%s", version), "v4.10.999") > 0 {
		if podspec.SecurityContext == nil {
			podspec.SecurityContext = &corev1.PodSecurityContext{}
		}
		if podspec.SecurityContext.SeccompProfile == nil {
			podspec.SecurityContext.SeccompProfile = &corev1.SeccompProfile{}
		}
		if len(podspec.SecurityContext.SeccompProfile.Type) == 0 {
			podspec.SecurityContext.SeccompProfile.Type = corev1.SeccompProfileTypeRuntimeDefault
		}
	}
}

func isProxyCluster() bool {
	cfg, err := config.GetConfig()
	if err != nil {
		log.Error(err, "failed to get k8s config")
	}

	// Initialize config client.
	configClient, err := configv1client.NewForConfig(cfg)
	if err != nil {
		log.Error(err, "failed to initialize openshift config client")
		return false
	}

	proxy, err := configClient.Proxies().Get(context.TODO(), "cluster", metav1.GetOptions{})
	if err != nil {
		log.Error(err, "failed to get proxy configuration")
		return false
	}

	if proxy.Spec.HTTPSProxy != "" {
		log.Info("proxy configuration detected")
		return true
	}

	return false
}

func getOpenShiftAPIURL() string {
	k8s, err := initK8sClient()
	if err != nil {
		log.Error(err, "failed to initialize k8s client")
	}

	cm, err := k8s.CoreV1().ConfigMaps("openshift-console").Get(context.TODO(), "console-config", metav1.GetOptions{})
	if err != nil {
		log.Error(err, "")
	}

	var cf string
	if v, ok := cm.Data["console-config.yaml"]; ok {
		cf = v
	}

	data := make(map[string]interface{})
	err = yaml.Unmarshal([]byte(cf), data)
	if err != nil {
		log.Error(err, "")
	}

	var apiURL interface{}
	var out string
	if c, ok := data["clusterInfo"]; ok {
		ci, _ := c.(map[interface{}]interface{})

		apiURL = ci["masterPublicURL"]
		out = fmt.Sprintf("%v", apiURL)
	}

	return out
}

func initK8sClient() (*kubernetes.Clientset, error) {
	cfg, err := config.GetConfig()
	if err != nil {
		log.Error(err, "unable to get k8s config")
		return nil, err
	}

	k8sClient, err := kubernetes.NewForConfig(cfg)
	if err != nil {
		log.Error(err, "unable to create k8s client")
		return nil, err
	}

	return k8sClient, nil
}

// getLogLevel returns the log level for a specified component if it is set or returns the default log level if it is not set
func getLogLevel(logField string) string {

	switch strings.ToLower(logField) {
	case "debug",
		"info",
		"warn",
		"error":
		return logField
	}
	return common.ArgoCDDefaultLogLevel
}

// getLogFormat returns the log format for a specified component if it is set or returns the default log format if it is not set
func getLogFormat(logField string) string {
	switch strings.ToLower(logField) {
	case "text",
		"json":
		return logField
	}
	return common.ArgoCDDefaultLogFormat
}

func containsString(arr []string, s string) bool {
	for _, val := range arr {
		if strings.TrimSpace(val) == s {
			return true
		}
	}
	return false
}

func splitList(s string) []string {
	elems := strings.Split(s, ",")
	for i := range elems {
		elems[i] = strings.TrimSpace(elems[i])
	}
	return elems
}

// boolPtr returns a pointer to val
func boolPtr(val bool) *bool {
	return &val
}

func int64Ptr(val int64) *int64 {
	return &val
}

// loadTemplateFile will parse a template with the given path and execute it with the given params.
func loadTemplateFile(path string, params map[string]string) (string, error) {
	tmpl, err := template.ParseFiles(path)
	if err != nil {
		log.Error(err, "unable to parse template")
		return "", err
	}

	buf := new(bytes.Buffer)
	err = tmpl.Execute(buf, params)
	if err != nil {
		log.Error(err, "unable to execute template")
		return "", err
	}
	return buf.String(), nil
}

// fqdnServiceRef will return the FQDN referencing a specific service name, as set up by the operator, with the
// given port.
func fqdnServiceRef(service string, port int, cr *argoproj.ArgoCD) string {
	return fmt.Sprintf("%s.%s.svc.cluster.local:%d", nameWithSuffix(service, cr), cr.Namespace, port)
}

// InspectCluster will verify the availability of extra features available to the cluster, such as Prometheus and
// OpenShift Routes.
func InspectCluster() error {
	if err := verifyPrometheusAPI(); err != nil {
		return err
	}

	if err := verifyRouteAPI(); err != nil {
		return err
	}

	if err := verifyTemplateAPI(); err != nil {
		return err
	}

	if err := verifyVersionAPI(); err != nil {
		return err
	}
	return nil
}

func allowedNamespace(current string, namespaces string) bool {

	clusterConfigNamespaces := splitList(namespaces)
	if len(clusterConfigNamespaces) > 0 {
		if clusterConfigNamespaces[0] == "*" {
			return true
		}

		for _, n := range clusterConfigNamespaces {
			if n == current {
				return true
			}
		}
	}
	return false
}

func removeString(slice []string, s string) []string {
	var result []string
	for _, item := range slice {
		if item == s {
			continue
		}
		result = append(result, item)
	}
	return result
}

func proxyEnvVars(vars ...corev1.EnvVar) []corev1.EnvVar {
	result := []corev1.EnvVar{}
	result = append(result, vars...)
	proxyKeys := []string{"HTTP_PROXY", "HTTPS_PROXY", "NO_PROXY"}
	for _, p := range proxyKeys {
		if k, v := caseInsensitiveGetenv(p); k != "" {
			result = append(result, corev1.EnvVar{Name: k, Value: v})
		}
	}
	return result
}

func caseInsensitiveGetenv(s string) (string, string) {
	if v := os.Getenv(s); v != "" {
		return s, v
	}
	ls := strings.ToLower(s)
	if v := os.Getenv(ls); v != "" {
		return ls, v
	}
	return "", ""
}

// getArgoContainerImage will return the container image for ArgoCD.
func getArgoContainerImage(cr *argoproj.ArgoCD) string {
	defaultTag, defaultImg := false, false
	img := cr.Spec.Image
	if img == "" {
		img = common.ArgoCDDefaultArgoImage
		defaultImg = true
	}

	tag := cr.Spec.Version
	if tag == "" {
		tag = common.ArgoCDDefaultArgoVersion
		defaultTag = true
	}
	if e := os.Getenv(common.ArgoCDImageEnvName); e != "" && (defaultTag && defaultImg) {
		return e
	}

	return argoutil.CombineImageTag(img, tag)
}

// isMergable returns error if any of the extraArgs is already part of the default command Arguments.
func isMergable(extraArgs []string, cmd []string) error {
	if len(extraArgs) > 0 {
		for _, arg := range extraArgs {
			if len(arg) > 2 && arg[:2] == "--" {
				if ok := contains(cmd, arg); ok {
					err := errors.New("duplicate argument error")
					log.Error(err, fmt.Sprintf("Arg %s is already part of the default command arguments", arg))
					return err
				}
			}
		}
	}
	return nil
}

func (r *ReconcileArgoCD) setManagedNamespaces(cr *argoproj.ArgoCD) error {
	namespaces := &corev1.NamespaceList{}
	listOption := client.MatchingLabels{
		common.ArgoCDManagedByLabel: cr.Namespace,
	}

	// get the list of namespaces managed by the Argo CD instance
	if err := r.Client.List(context.TODO(), namespaces, listOption); err != nil {
		return err
	}

	namespaces.Items = append(namespaces.Items, corev1.Namespace{ObjectMeta: metav1.ObjectMeta{Name: cr.Namespace}})
	r.ManagedNamespaces = namespaces
	return nil
}

func (r *ReconcileArgoCD) setManagedSourceNamespaces(cr *argoproj.ArgoCD) error {
	r.ManagedSourceNamespaces = make(map[string]string)
	namespaces := &corev1.NamespaceList{}
	listOption := client.MatchingLabels{
		common.ArgoCDManagedByClusterArgoCDLabel: cr.Namespace,
	}

	// get the list of namespaces managed by the Argo CD instance
	if err := r.Client.List(context.TODO(), namespaces, listOption); err != nil {
		return err
	}

	for _, namespace := range namespaces.Items {
		r.ManagedSourceNamespaces[namespace.Name] = ""
	}

	return nil
}

func filterObjectsBySelector(c client.Client, objectList client.ObjectList, selector labels.Selector) error {
	return c.List(context.TODO(), objectList, client.MatchingLabelsSelector{Selector: selector})
}

// hasArgoAdminPasswordChanged will return true if the Argo admin password has changed.
func hasArgoAdminPasswordChanged(actual *corev1.Secret, expected *corev1.Secret) bool {
	actualPwd := string(actual.Data[common.ArgoCDKeyAdminPassword])
	expectedPwd := string(expected.Data[common.ArgoCDKeyAdminPassword])

	validPwd, _ := argopass.VerifyPassword(expectedPwd, actualPwd)
	if !validPwd {
		log.Info("admin password has changed")
		return true
	}
	return false
}

// hasArgoTLSChanged will return true if the Argo TLS certificate or key have changed.
func hasArgoTLSChanged(actual *corev1.Secret, expected *corev1.Secret) bool {
	actualCert := string(actual.Data[common.ArgoCDKeyTLSCert])
	actualKey := string(actual.Data[common.ArgoCDKeyTLSPrivateKey])
	expectedCert := string(expected.Data[common.ArgoCDKeyTLSCert])
	expectedKey := string(expected.Data[common.ArgoCDKeyTLSPrivateKey])

	if actualCert != expectedCert || actualKey != expectedKey {
		log.Info("tls secret has changed")
		return true
	}
	return false
}

// nowBytes is a shortcut function to return the current date/time in RFC3339 format.
func nowBytes() []byte {
	return []byte(time.Now().UTC().Format(time.RFC3339))
}

// nowNano returns a string with the current UTC time as epoch in nanoseconds
func nowNano() string {
	return fmt.Sprintf("%d", time.Now().UTC().UnixNano())
}

// newRoute returns a new Route instance for the given ArgoCD.
func newRoute(cr *argoproj.ArgoCD) *routev1.Route {
	return &routev1.Route{
		ObjectMeta: metav1.ObjectMeta{
			Name:      cr.Name,
			Namespace: cr.Namespace,
			Labels:    argoutil.LabelsForCluster(cr),
		},
	}
}

// newRouteWithName returns a new Route with the given name and ArgoCD.
func newRouteWithName(name string, cr *argoproj.ArgoCD) *routev1.Route {
	route := newRoute(cr)
	route.ObjectMeta.Name = name

	lbls := route.ObjectMeta.Labels
	lbls[common.ArgoCDKeyName] = name
	route.ObjectMeta.Labels = lbls

	return route
}

// newRouteWithSuffix returns a new Route with the given name suffix for the ArgoCD.
func newRouteWithSuffix(suffix string, cr *argoproj.ArgoCD) *routev1.Route {
	return newRouteWithName(fmt.Sprintf("%s-%s", cr.Name, suffix), cr)
}

<<<<<<< HEAD
// isOwnerOfInterest returns true if the given owner is one of the Argo CD services that
// may have been made the owner of the tls secret created by the OpenShift service CA, used
// to secure communication amongst the Argo CD components.
func isOwnerOfInterest(owner metav1.OwnerReference) bool {
	if owner.Kind != "Service" {
		return false
	}
	if strings.HasSuffix(owner.Name, "-repo-server") {
		return true
	}
	if strings.HasSuffix(owner.Name, "-redis") {
		return true
	}
	return false
}

// triggerDeploymentRollout will update the label with the given key to trigger a new rollout of the Deployment.
func (r *ReconcileArgoCD) triggerDeploymentRollout(deployment *appsv1.Deployment, key string) error {
	if !argoutil.IsObjectFound(r.Client, deployment.Namespace, deployment.Name, deployment) {
		log.Info(fmt.Sprintf("unable to locate deployment with name: %s", deployment.Name))
		return nil
	}

	deployment.Spec.Template.ObjectMeta.Labels[key] = nowNano()
	return r.Client.Update(context.TODO(), deployment)
}

// triggerStatefulSetRollout will update the label with the given key to trigger a new rollout of the StatefulSet.
func (r *ReconcileArgoCD) triggerStatefulSetRollout(sts *appsv1.StatefulSet, key string) error {
	if !argoutil.IsObjectFound(r.Client, sts.Namespace, sts.Name, sts) {
		log.Info(fmt.Sprintf("unable to locate deployment with name: %s", sts.Name))
		return nil
	}

	sts.Spec.Template.ObjectMeta.Labels[key] = nowNano()
	return r.Client.Update(context.TODO(), sts)
}

// triggerRollout will trigger a rollout of a Kubernetes resource specified as
// obj. It currently supports Deployment and StatefulSet resources.
func (r *ReconcileArgoCD) triggerRollout(obj interface{}, key string) error {
	switch res := obj.(type) {
	case *appsv1.Deployment:
		return r.triggerDeploymentRollout(res, key)
	case *appsv1.StatefulSet:
		return r.triggerStatefulSetRollout(res, key)
	default:
		return fmt.Errorf("resource of unknown type %T, cannot trigger rollout", res)
	}
}

// ensureAutoTLSAnnotation ensures that the service svc has the desired state
// of the auto TLS annotation set, which is either set (when enabled is true)
// or unset (when enabled is false).
//
// Returns true when annotations have been updated, otherwise returns false.
//
// When this method returns true, the svc resource will need to be updated on
// the cluster.
func ensureAutoTLSAnnotation(svc *corev1.Service, secretName string, enabled bool) bool {
	var autoTLSAnnotationName, autoTLSAnnotationValue string

	// We currently only support OpenShift for automatic TLS
	if IsRouteAPIAvailable() {
		autoTLSAnnotationName = common.AnnotationOpenShiftServiceCA
		if svc.Annotations == nil {
			svc.Annotations = make(map[string]string)
		}
		autoTLSAnnotationValue = secretName
	}

	if autoTLSAnnotationName != "" {
		val, ok := svc.Annotations[autoTLSAnnotationName]
		if enabled {
			if !ok || val != secretName {
				log.Info(fmt.Sprintf("requesting AutoTLS on service %s", svc.ObjectMeta.Name))
				svc.Annotations[autoTLSAnnotationName] = autoTLSAnnotationValue
				return true
			}
		} else {
			if ok {
				log.Info(fmt.Sprintf("removing AutoTLS from service %s", svc.ObjectMeta.Name))
				delete(svc.Annotations, autoTLSAnnotationName)
				return true
			}
		}
	}

	return false
}

func appendOpenShiftNonRootSCC(rules []v1.PolicyRule, client client.Client) []v1.PolicyRule {
	if IsVersionAPIAvailable() {
		// Starting with OpenShift 4.11, we need to use the resource name "nonroot-v2" instead of "nonroot"
		resourceName := "nonroot"
		version, err := getClusterVersion(client)
		if err != nil {
			log.Error(err, "couldn't get OpenShift version")
		}
		if version == "" || semver.Compare(fmt.Sprintf("v%s", version), "v4.10.999") > 0 {
			resourceName = "nonroot-v2"
		}
		orules := v1.PolicyRule{
			APIGroups: []string{
				"security.openshift.io",
			},
			ResourceNames: []string{
				resourceName,
			},
			Resources: []string{
				"securitycontextconstraints",
			},
			Verbs: []string{
				"use",
			},
		}
		rules = append(rules, orules)
	}
	return rules
}

func (r *ReconcileArgoCD) addDeletionFinalizer(argocd *argoproj.ArgoCD) error {
	argocd.Finalizers = append(argocd.Finalizers, common.ArgoCDDeletionFinalizer)
	if err := r.Client.Update(context.TODO(), argocd); err != nil {
		return fmt.Errorf("failed to add deletion finalizer for %s: %w", argocd.Name, err)
	}
	return nil
=======
// old reconcile function - leave as is
func (r *ReconcileArgoCD) Reconcile(ctx context.Context, request ctrl.Request) (ctrl.Result, error) {

	reconcileStartTS := time.Now()
	defer func() {
		ReconcileTime.WithLabelValues(request.Namespace).Observe(time.Since(reconcileStartTS).Seconds())
	}()

	reqLogger := ctrlLog.FromContext(ctx, "namespace", request.Namespace, "name", request.Name)
	reqLogger.Info("Reconciling ArgoCD")

	argocd := &argoproj.ArgoCD{}
	err := r.Client.Get(ctx, request.NamespacedName, argocd)
	if err != nil {
		if apierrors.IsNotFound(err) {
			// Request object not found, could have been deleted after reconcile request.
			// Owned objects are automatically garbage collected. For additional cleanup logic use finalizers.
			// Return and don't requeue
			return reconcile.Result{}, nil
		}
		// Error reading the object - requeue the request.
		return reconcile.Result{}, err
	}

	// Fetch labelSelector from r.LabelSelector (command-line option)
	labelSelector, err := labels.Parse(r.LabelSelector)
	if err != nil {
		reqLogger.Info(fmt.Sprintf("error parsing the labelSelector '%s'.", labelSelector))
		return reconcile.Result{}, err
	}
	// Match the value of labelSelector from ReconcileArgoCD to labels from the argocd instance
	if !labelSelector.Matches(labels.Set(argocd.Labels)) {
		reqLogger.Info(fmt.Sprintf("the ArgoCD instance '%s' does not match the label selector '%s' and skipping for reconciliation", request.NamespacedName, r.LabelSelector))
		return reconcile.Result{}, fmt.Errorf("Error: failed to reconcile ArgoCD instance: '%s'", request.NamespacedName)
	}

	newPhase := argocd.Status.Phase
	// If we discover a new Argo CD instance in a previously un-seen namespace
	// we add it to the map and increment active instance count by phase
	// as well as total active instance count
	if _, ok := ActiveInstanceMap[request.Namespace]; !ok {
		if newPhase != "" {
			ActiveInstanceMap[request.Namespace] = newPhase
			ActiveInstancesByPhase.WithLabelValues(newPhase).Inc()
			ActiveInstancesTotal.Inc()
		}
	} else {
		// If we discover an existing instance's phase has changed since we last saw it
		// increment instance count with new phase and decrement instance count with old phase
		// update the phase in corresponding map entry
		// total instance count remains the same
		if oldPhase := ActiveInstanceMap[argocd.Namespace]; oldPhase != newPhase {
			ActiveInstanceMap[argocd.Namespace] = newPhase
			ActiveInstancesByPhase.WithLabelValues(newPhase).Inc()
			ActiveInstancesByPhase.WithLabelValues(oldPhase).Dec()
		}
	}

	ActiveInstanceReconciliationCount.WithLabelValues(argocd.Namespace).Inc()

	if argocd.GetDeletionTimestamp() != nil {

		// Argo CD instance marked for deletion; remove entry from activeInstances map and decrement active instance count
		// by phase as well as total
		delete(ActiveInstanceMap, argocd.Namespace)
		ActiveInstancesByPhase.WithLabelValues(newPhase).Dec()
		ActiveInstancesTotal.Dec()
		ActiveInstanceReconciliationCount.DeleteLabelValues(argocd.Namespace)
		ReconcileTime.DeletePartialMatch(prometheus.Labels{"namespace": argocd.Namespace})

		if argocd.IsDeletionFinalizerPresent() {
			if err := r.deleteClusterResources(argocd); err != nil {
				return reconcile.Result{}, fmt.Errorf("failed to delete ClusterResources: %w", err)
			}

			if isRemoveManagedByLabelOnArgoCDDeletion() {
				if err := r.removeManagedByLabelFromNamespaces(argocd.Namespace); err != nil {
					return reconcile.Result{}, fmt.Errorf("failed to remove label from namespace[%v], error: %w", argocd.Namespace, err)
				}
			}

			if err := r.removeUnmanagedSourceNamespaceResources(argocd); err != nil {
				return reconcile.Result{}, fmt.Errorf("failed to remove resources from sourceNamespaces, error: %w", err)
			}

			if err := r.removeDeletionFinalizer(argocd); err != nil {
				return reconcile.Result{}, err
			}

			// remove namespace of deleted Argo CD instance from deprecationEventEmissionTracker (if exists) so that if another instance
			// is created in the same namespace in the future, that instance is appropriately tracked
			delete(DeprecationEventEmissionTracker, argocd.Namespace)
		}
		return reconcile.Result{}, nil
	}

	if !argocd.IsDeletionFinalizerPresent() {
		if err := r.addDeletionFinalizer(argocd); err != nil {
			return reconcile.Result{}, err
		}
	}

	// get the latest version of argocd instance before reconciling
	if err = r.Client.Get(ctx, request.NamespacedName, argocd); err != nil {
		return reconcile.Result{}, err
	}

	if err = r.setManagedNamespaces(argocd); err != nil {
		return reconcile.Result{}, err
	}

	if err = r.setManagedSourceNamespaces(argocd); err != nil {
		return reconcile.Result{}, err
	}

	if err := r.reconcileResources(argocd); err != nil {
		// Error reconciling ArgoCD sub-resources - requeue the request.
		return reconcile.Result{}, err
	}

	// Return and don't requeue
	return reconcile.Result{}, nil
}

// SetupWithManager sets up the controller with the Manager.
func (r *ReconcileArgoCD) SetupWithManager(mgr ctrl.Manager) error {
	bldr := ctrl.NewControllerManagedBy(mgr)
	r.setResourceWatches(bldr, r.clusterResourceMapper, r.tlsSecretMapper, r.namespaceResourceMapper, r.clusterSecretResourceMapper, r.applicationSetSCMTLSConfigMapMapper)
	return bldr.Complete(r)
>>>>>>> 0f2da835
}<|MERGE_RESOLUTION|>--- conflicted
+++ resolved
@@ -29,14 +29,11 @@
 	"github.com/sethvargo/go-password/password"
 	"golang.org/x/mod/semver"
 	"gopkg.in/yaml.v2"
+	appsv1 "k8s.io/api/apps/v1"
 	corev1 "k8s.io/api/core/v1"
-<<<<<<< HEAD
-	rbacv1 "k8s.io/api/rbac/v1"
 	v1 "k8s.io/api/rbac/v1"
-=======
 	ctrlLog "sigs.k8s.io/controller-runtime/pkg/log"
 
->>>>>>> 0f2da835
 	apierrors "k8s.io/apimachinery/pkg/api/errors"
 	metav1 "k8s.io/apimachinery/pkg/apis/meta/v1"
 	"k8s.io/apimachinery/pkg/labels"
@@ -582,7 +579,6 @@
 	return newRouteWithName(fmt.Sprintf("%s-%s", cr.Name, suffix), cr)
 }
 
-<<<<<<< HEAD
 // isOwnerOfInterest returns true if the given owner is one of the Argo CD services that
 // may have been made the owner of the tls secret created by the OpenShift service CA, used
 // to secure communication amongst the Argo CD components.
@@ -710,7 +706,8 @@
 		return fmt.Errorf("failed to add deletion finalizer for %s: %w", argocd.Name, err)
 	}
 	return nil
-=======
+}
+
 // old reconcile function - leave as is
 func (r *ReconcileArgoCD) Reconcile(ctx context.Context, request ctrl.Request) (ctrl.Result, error) {
 
@@ -840,5 +837,4 @@
 	bldr := ctrl.NewControllerManagedBy(mgr)
 	r.setResourceWatches(bldr, r.clusterResourceMapper, r.tlsSecretMapper, r.namespaceResourceMapper, r.clusterSecretResourceMapper, r.applicationSetSCMTLSConfigMapMapper)
 	return bldr.Complete(r)
->>>>>>> 0f2da835
 }