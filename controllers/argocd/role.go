--- conflicted
+++ resolved
@@ -135,11 +135,7 @@
 			}
 			continue
 		}
-
-<<<<<<< HEAD
-		if name == dexServer && (cr.Spec.SSO == nil || cr.Spec.SSO.Provider != argoprojv1a1.SSOProviderTypeDex) {
-			log.Info("deleting the existing Dex role because dex is not configured")
-=======
+    
 		if customRole != "" {
 			// Delete the existing default role if custom role is specified
 			if err := r.Client.Delete(context.TODO(), &existingRole); err != nil {
@@ -148,8 +144,8 @@
 			continue
 		}
 
-		if name == dexServer && isDexDisabled() {
->>>>>>> 79a72086
+		if name == dexServer && (cr.Spec.SSO == nil || cr.Spec.SSO.Provider != argoprojv1a1.SSOProviderTypeDex) {
+			log.Info("deleting the existing Dex role because dex is not configured")
 			// Delete any existing Role created for Dex
 			if err := r.Client.Delete(context.TODO(), &existingRole); err != nil {
 				return nil, err
