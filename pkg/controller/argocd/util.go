--- conflicted
+++ resolved
@@ -649,7 +649,6 @@
 	return labels
 }
 
-<<<<<<< HEAD
 // annotationsForCluster returns the labels for all cluster resources.
 func annotationsForCluster(cr *argoprojv1a1.ArgoCD) map[string]string {
 	labels := argoutil.DefaultAnnotations(cr)
@@ -659,14 +658,6 @@
 	return labels
 }
 
-// setDefaults sets the default vaules for the spec and returns true if the spec was changed.
-func setDefaults(cr *argoprojv1a1.ArgoCD) bool {
-	changed := false
-	return changed
-}
-
-=======
->>>>>>> 6ef836e6
 // watchResources will register Watches for each of the supported Resources.
 func watchResources(c controller.Controller, clusterRoleBindingMapper handler.ToRequestsFunc) error {
 	// Watch for changes to primary resource ArgoCD
