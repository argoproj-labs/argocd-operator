--- conflicted
+++ resolved
@@ -15,10 +15,6 @@
   namespace: placeholder
 spec:
   apiservicedefinitions: {}
-<<<<<<< HEAD
-  customresourcedefinitions: {}
-  description: '---description---'
-=======
   customresourcedefinitions:
     owned:
     - description: An Application is a group of Kubernetes resources as defined by
@@ -783,16 +779,12 @@
 
     See the [documentation](https://argocd-operator.readthedocs.io) and examples on
     [github](https://github.com/argoproj-labs/argocd-operator) for more information.
->>>>>>> 821311a9
   displayName: Argo CD
   icon:
   - base64data: ""
     mediatype: ""
   install:
     spec:
-<<<<<<< HEAD
-      deployments: []
-=======
       clusterPermissions:
       - rules:
         - apiGroups:
@@ -1046,7 +1038,6 @@
           - create
           - patch
         serviceAccountName: argocd-operator-controller-manager
->>>>>>> 821311a9
     strategy: deployment
   installModes:
   - supported: true
