# This kustomization.yaml is not intended to be run by itself,
# since it depends on service name and namespace that are out of this kustomize package.
# It should be run by config/default
resources:
- bases/argoproj.io_argocds.yaml
- bases/argoproj.io_argocdexports.yaml
- bases/argoproj.io_applications.yaml
- bases/argoproj.io_applicationsets.yaml
- bases/argoproj.io_appprojects.yaml

#+kubebuilder:scaffold:crdkustomizeresource

patches:
# [WEBHOOK] To enable webhook, uncomment all the sections with [WEBHOOK] prefix.
# patches here are for enabling the conversion webhook for each CRD
<<<<<<< HEAD
- patches/webhook_in_argocds.yaml
#- patches/webhook_in_argocdexports.yaml
=======
- path: patches/webhook_in_argocds.yaml
#- path: patches/webhook_in_argocdexports.yaml
>>>>>>> 75d6cf4d
#+kubebuilder:scaffold:crdkustomizewebhookpatch

# [CERTMANAGER] To enable cert-manager, uncomment all the sections with [CERTMANAGER] prefix.
# patches here are for enabling the CA injection for each CRD
<<<<<<< HEAD
- patches/cainjection_in_argocds.yaml
#- patches/cainjection_in_argocdexports.yaml
=======
- path: patches/cainjection_in_argocds.yaml
#- path: patches/cainjection_in_argocdexports.yaml
>>>>>>> 75d6cf4d
#+kubebuilder:scaffold:crdkustomizecainjectionpatch

# the following config is for teaching kustomize how to do kustomization for CRDs.
configurations:
- kustomizeconfig.yaml<|MERGE_RESOLUTION|>--- conflicted
+++ resolved
@@ -13,24 +13,14 @@
 patches:
 # [WEBHOOK] To enable webhook, uncomment all the sections with [WEBHOOK] prefix.
 # patches here are for enabling the conversion webhook for each CRD
-<<<<<<< HEAD
-- patches/webhook_in_argocds.yaml
-#- patches/webhook_in_argocdexports.yaml
-=======
 - path: patches/webhook_in_argocds.yaml
 #- path: patches/webhook_in_argocdexports.yaml
->>>>>>> 75d6cf4d
 #+kubebuilder:scaffold:crdkustomizewebhookpatch
 
 # [CERTMANAGER] To enable cert-manager, uncomment all the sections with [CERTMANAGER] prefix.
 # patches here are for enabling the CA injection for each CRD
-<<<<<<< HEAD
-- patches/cainjection_in_argocds.yaml
-#- patches/cainjection_in_argocdexports.yaml
-=======
 - path: patches/cainjection_in_argocds.yaml
 #- path: patches/cainjection_in_argocdexports.yaml
->>>>>>> 75d6cf4d
 #+kubebuilder:scaffold:crdkustomizecainjectionpatch
 
 # the following config is for teaching kustomize how to do kustomization for CRDs.
