--- conflicted
+++ resolved
@@ -13,14 +13,6 @@
 	ExtraAction func()
 }
 
-<<<<<<< HEAD
-func UpdateIfChanged(existingVal, desiredVal interface{}, extraAction func(), changed *bool) {
-	if util.IsPtr(existingVal) && util.IsPtr(desiredVal) {
-		if !reflect.DeepEqual(existingVal, desiredVal) {
-			reflect.ValueOf(existingVal).Elem().Set(reflect.ValueOf(desiredVal).Elem())
-			if extraAction != nil {
-				extraAction()
-=======
 // UpdateIfChanged accepts a slice of fields to be compared, along with a bool ptr. It compares all the provided fields, updating any fields and setting the bool ptr to true if a drift is detected
 func UpdateIfChanged(ftc []FieldToCompare, changed *bool) {
 	for _, field := range ftc {
@@ -31,7 +23,6 @@
 					field.ExtraAction()
 				}
 				*changed = true
->>>>>>> 45b5300f
 			}
 		}
 	}
@@ -42,15 +33,6 @@
 	for _, field := range ftc {
 		if !reflect.DeepEqual(field.Existing, field.Desired) {
 			*match = false
-		}
-	}
-}
-
-// PartialMatch accepts a slice of fields to be compared, along with a bool ptr. It compares all the provided fields and sets the bool to false if a mismatch is detected. It assumes that the bool passed into the fn is set to true by default
-func PartialMatch(ftc []FieldToCompare, changed *bool) {
-	for _, field := range ftc {
-		if !reflect.DeepEqual(field.Existing, field.Desired) {
-			*changed = false
 		}
 	}
 }
