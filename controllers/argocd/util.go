// Copyright 2019 ArgoCD Operator Developers
//
// Licensed under the Apache License, Version 2.0 (the "License");
// you may not use this file except in compliance with the License.
// You may obtain a copy of the License at
//
// 	http://www.apache.org/licenses/LICENSE-2.0
//
// Unless required by applicable law or agreed to in writing, software
// distributed under the License is distributed on an "AS IS" BASIS,
// WITHOUT WARRANTIES OR CONDITIONS OF ANY KIND, either express or implied.
// See the License for the specific language governing permissions and
// limitations under the License.

package argocd

import (
	"context"
	"fmt"
	"os"
	"reflect"
	"sort"
	"strconv"
	"strings"

	"sigs.k8s.io/controller-runtime/pkg/builder"

	argoproj "github.com/argoproj-labs/argocd-operator/api/v1beta1"
	"github.com/argoproj-labs/argocd-operator/common"
	"github.com/argoproj-labs/argocd-operator/pkg/argoutil"
<<<<<<< HEAD
	"github.com/argoproj-labs/argocd-operator/pkg/monitoring"
	"github.com/argoproj-labs/argocd-operator/pkg/networking"
	util "github.com/argoproj-labs/argocd-operator/pkg/util"
	"github.com/argoproj-labs/argocd-operator/pkg/workloads"
=======
>>>>>>> 260cca02

	monitoringv1 "github.com/coreos/prometheus-operator/pkg/apis/monitoring/v1"
	oappsv1 "github.com/openshift/api/apps/v1"
	routev1 "github.com/openshift/api/route/v1"
	appsv1 "k8s.io/api/apps/v1"
	corev1 "k8s.io/api/core/v1"
	networkingv1 "k8s.io/api/networking/v1"
	v1 "k8s.io/api/rbac/v1"
	"k8s.io/apimachinery/pkg/api/errors"
	apierrors "k8s.io/apimachinery/pkg/api/errors"
	"k8s.io/apimachinery/pkg/api/resource"
	metav1 "k8s.io/apimachinery/pkg/apis/meta/v1"
	"k8s.io/apimachinery/pkg/labels"
	"k8s.io/apimachinery/pkg/selection"
	"k8s.io/apimachinery/pkg/types"
	"k8s.io/client-go/kubernetes"
	"sigs.k8s.io/controller-runtime/pkg/client"
	"sigs.k8s.io/controller-runtime/pkg/event"
	"sigs.k8s.io/controller-runtime/pkg/handler"
	"sigs.k8s.io/controller-runtime/pkg/predicate"
)

// getArgoApplicationControllerResources will return the ResourceRequirements for the Argo CD application controller container.
func getArgoApplicationControllerResources(cr *argoproj.ArgoCD) corev1.ResourceRequirements {
	resources := corev1.ResourceRequirements{}

	// Allow override of resource requirements from CR
	if cr.Spec.Controller.Resources != nil {
		resources = *cr.Spec.Controller.Resources
	}

	return resources
}

// getArgoApplicationControllerCommand will return the command for the ArgoCD Application Controller component.
func getArgoApplicationControllerCommand(cr *argoproj.ArgoCD, useTLSForRedis bool) []string {
	cmd := []string{
		"argocd-application-controller",
		"--operation-processors", fmt.Sprint(getArgoServerOperationProcessors(cr)),
	}

	if cr.Spec.Redis.IsEnabled() {
		cmd = append(cmd, "--redis", getRedisServerAddress(cr))
	} else {
		log.Info("Redis is Disabled. Skipping adding Redis configuration to Application Controller.")
	}

	if useTLSForRedis {
		cmd = append(cmd, "--redis-use-tls")
		if isRedisTLSVerificationDisabled(cr) {
			cmd = append(cmd, "--redis-insecure-skip-tls-verify")
		} else {
			cmd = append(cmd, "--redis-ca-certificate", "/app/config/controller/tls/redis/tls.crt")
		}
	}

	if cr.Spec.Repo.IsEnabled() {
		cmd = append(cmd, "--repo-server", getRepoServerAddress(cr))
	} else {
		log.Info("Repo Server is disabled. This would affect the functioning of Application Controller.")
	}

	cmd = append(cmd, "--status-processors", fmt.Sprint(getArgoServerStatusProcessors(cr)))
	cmd = append(cmd, "--kubectl-parallelism-limit", fmt.Sprint(getArgoControllerParellismLimit(cr)))

	if cr.Spec.SourceNamespaces != nil && len(cr.Spec.SourceNamespaces) > 0 {
		cmd = append(cmd, "--application-namespaces", fmt.Sprint(strings.Join(cr.Spec.SourceNamespaces, ",")))
	}

	cmd = append(cmd, "--loglevel")
<<<<<<< HEAD
	cmd = append(cmd, argoutil.GetLogLevel(cr.Spec.Controller.LogLevel))

	cmd = append(cmd, "--logformat")
	cmd = append(cmd, argoutil.GetLogFormat(cr.Spec.Controller.LogFormat))
=======
	cmd = append(cmd, getLogLevel(cr.Spec.Controller.LogLevel))

	cmd = append(cmd, "--logformat")
	cmd = append(cmd, getLogFormat(cr.Spec.Controller.LogFormat))
>>>>>>> 260cca02

	return cmd
}

// getRepoServerContainerImage will return the container image for the Repo server.
//
// There are three possible options for configuring the image, and this is the
// order of preference.
//
// 1. from the Spec, the spec.repo field has an image and version to use for
// generating an image reference.
// 2. from the Environment, this looks for the `ARGOCD_REPOSERVER_IMAGE` field and uses
// that if the spec is not configured.
// 3. the default is configured in common.ArgoCDDefaultRepoServerVersion and
// common.ArgoCDDefaultRepoServerImage.
func getRepoServerContainerImage(cr *argoproj.ArgoCD) string {
	defaultImg, defaultTag := false, false
	img := cr.Spec.Repo.Image
	if img == "" {
		img = common.ArgoCDDefaultArgoImage
		defaultImg = true
	}

	tag := cr.Spec.Repo.Version
	if tag == "" {
		tag = common.ArgoCDDefaultArgoVersion
		defaultTag = true
	}
	if e := os.Getenv(common.ArgoCDImageEnvName); e != "" && (defaultTag && defaultImg) {
		return e
	}
	return argoutil.CombineImageTag(img, tag)
}

// getArgoRepoResources will return the ResourceRequirements for the Argo CD Repo server container.
func getArgoRepoResources(cr *argoproj.ArgoCD) corev1.ResourceRequirements {
	resources := corev1.ResourceRequirements{}

	// Allow override of resource requirements from CR
	if cr.Spec.Repo.Resources != nil {
		resources = *cr.Spec.Repo.Resources
	}

	return resources
}

// getArgoServerInsecure returns the insecure value for the ArgoCD Server component.
func getArgoServerInsecure(cr *argoproj.ArgoCD) bool {
	return cr.Spec.Server.Insecure
}

func isRepoServerTLSVerificationRequested(cr *argoproj.ArgoCD) bool {
	return cr.Spec.Repo.VerifyTLS
}

func isRedisTLSVerificationDisabled(cr *argoproj.ArgoCD) bool {
	return cr.Spec.Redis.DisableTLSVerification
}

// getArgoServerGRPCHost will return the GRPC host for the given ArgoCD.
func getArgoServerGRPCHost(cr *argoproj.ArgoCD) string {
<<<<<<< HEAD
	host := argoutil.NameWithSuffix(cr.Name, "grpc")
=======
	host := nameWithSuffix("grpc", cr)
>>>>>>> 260cca02
	if len(cr.Spec.Server.GRPC.Host) > 0 {
		host = cr.Spec.Server.GRPC.Host
	}
	return host
}

// getArgoServerHost will return the host for the given ArgoCD.
func getArgoServerHost(cr *argoproj.ArgoCD) string {
	host := cr.Name
	if len(cr.Spec.Server.Host) > 0 {
		host = cr.Spec.Server.Host
	}
	return host
}

// getArgoServerResources will return the ResourceRequirements for the Argo CD server container.
func getArgoServerResources(cr *argoproj.ArgoCD) corev1.ResourceRequirements {
	resources := corev1.ResourceRequirements{}

	if cr.Spec.Server.Autoscale.Enabled {
		resources = corev1.ResourceRequirements{
			Limits: corev1.ResourceList{
				corev1.ResourceCPU:    resource.MustParse(common.ArgoCDDefaultServerResourceLimitCPU),
				corev1.ResourceMemory: resource.MustParse(common.ArgoCDDefaultServerResourceLimitMemory),
			},
			Requests: corev1.ResourceList{
				corev1.ResourceCPU:    resource.MustParse(common.ArgoCDDefaultServerResourceRequestCPU),
				corev1.ResourceMemory: resource.MustParse(common.ArgoCDDefaultServerResourceRequestMemory),
			},
		}
	}

	// Allow override of resource requirements from CR
	if cr.Spec.Server.Resources != nil {
		resources = *cr.Spec.Server.Resources
	}

	return resources
}

// getArgoServerURI will return the URI for the ArgoCD server.
// The hostname for argocd-server is from the route, ingress, an external hostname or service name in that order.
<<<<<<< HEAD
func (r *ArgoCDReconciler) getArgoServerURI(cr *argoproj.ArgoCD) string {
	host := argoutil.NameWithSuffix(cr.Name, "server") // Default to service name
=======
func (r *ReconcileArgoCD) getArgoServerURI(cr *argoproj.ArgoCD) string {
	host := nameWithSuffix("server", cr) // Default to service name
>>>>>>> 260cca02

	// Use the external hostname provided by the user
	if cr.Spec.Server.Host != "" {
		host = cr.Spec.Server.Host
	}

	// Use Ingress host if enabled
	if cr.Spec.Server.Ingress.Enabled {
		ing := newIngressWithSuffix("server", cr)
		if argoutil.IsObjectFound(r.Client, cr.Namespace, ing.Name, ing) {
			host = ing.Spec.Rules[0].Host
		}
	}

	// Use Route host if available, override Ingress if both exist
	if IsRouteAPIAvailable() {
		route := newRouteWithSuffix("server", cr)
		if argoutil.IsObjectFound(r.Client, cr.Namespace, route.Name, route) {
			host = route.Spec.Host
		}
	}

	return fmt.Sprintf("https://%s", host) // TODO: Safe to assume HTTPS here?
}

// getArgoServerOperationProcessors will return the numeric Operation Processors value for the ArgoCD Server.
func getArgoServerOperationProcessors(cr *argoproj.ArgoCD) int32 {
	op := common.ArgoCDDefaultServerOperationProcessors
	if cr.Spec.Controller.Processors.Operation > op {
		op = cr.Spec.Controller.Processors.Operation
	}
	return op
}

// getArgoServerStatusProcessors will return the numeric Status Processors value for the ArgoCD Server.
func getArgoServerStatusProcessors(cr *argoproj.ArgoCD) int32 {
	sp := common.ArgoCDDefaultServerStatusProcessors
	if cr.Spec.Controller.Processors.Status > sp {
		sp = cr.Spec.Controller.Processors.Status
	}
	return sp
}

// getArgoControllerParellismLimit returns the parallelism limit for the application controller
func getArgoControllerParellismLimit(cr *argoproj.ArgoCD) int32 {
	pl := common.ArgoCDDefaultControllerParallelismLimit
	if cr.Spec.Controller.ParallelismLimit > 0 {
		pl = cr.Spec.Controller.ParallelismLimit
	}
	return pl
}

// getGrafanaContainerImage will return the container image for the Grafana server.
func getGrafanaContainerImage(cr *argoproj.ArgoCD) string {
	defaultTag, defaultImg := false, false
	img := cr.Spec.Grafana.Image
	if img == "" {
		img = common.ArgoCDDefaultGrafanaImage
		defaultImg = true
	}

	tag := cr.Spec.Grafana.Version
	if tag == "" {
		tag = common.ArgoCDDefaultGrafanaVersion
		defaultTag = true
	}
	if e := os.Getenv(common.ArgoCDGrafanaImageEnvName); e != "" && (defaultTag && defaultImg) {
		return e
	}
	return argoutil.CombineImageTag(img, tag)
}

// getGrafanaResources will return the ResourceRequirements for the Grafana container.
func getGrafanaResources(cr *argoproj.ArgoCD) corev1.ResourceRequirements {
	resources := corev1.ResourceRequirements{}

	// Allow override of resource requirements from CR
	if cr.Spec.Grafana.Resources != nil {
		resources = *cr.Spec.Grafana.Resources
	}

	return resources
}

// getRedisConfigPath will return the path for the Redis configuration templates.
func getRedisConfigPath() string {
	path := os.Getenv("REDIS_CONFIG_PATH")
	if len(path) > 0 {
		return path
	}
	return common.ArgoCDDefaultRedisConfigPath
}

// getRedisInitScript will load the redis configuration from a template on disk for the given ArgoCD.
// If an error occurs, an empty string value will be returned.
func getRedisConf(useTLSForRedis bool) string {
	path := fmt.Sprintf("%s/redis.conf.tpl", getRedisConfigPath())
	params := map[string]string{
		"UseTLS": strconv.FormatBool(useTLSForRedis),
	}
	conf, err := loadTemplateFile(path, params)
	if err != nil {
		log.Error(err, "unable to load redis configuration")
		return ""
	}
	return conf
}

// getRedisContainerImage will return the container image for the Redis server.
func getRedisContainerImage(cr *argoproj.ArgoCD) string {
	defaultImg, defaultTag := false, false
	img := cr.Spec.Redis.Image
	if img == "" {
		img = common.ArgoCDDefaultRedisImage
		defaultImg = true
	}
	tag := cr.Spec.Redis.Version
	if tag == "" {
		tag = common.ArgoCDDefaultRedisVersion
		defaultTag = true
	}
	if e := os.Getenv(common.ArgoCDRedisImageEnvName); e != "" && (defaultTag && defaultImg) {
		return e
	}
	return argoutil.CombineImageTag(img, tag)
}

// getRedisHAContainerImage will return the container image for the Redis server in HA mode.
func getRedisHAContainerImage(cr *argoproj.ArgoCD) string {
	defaultImg, defaultTag := false, false
	img := cr.Spec.Redis.Image
	if img == "" {
		img = common.ArgoCDDefaultRedisImage
		defaultImg = true
	}
	tag := cr.Spec.Redis.Version
	if tag == "" {
		tag = common.ArgoCDDefaultRedisVersionHA
		defaultTag = true
	}
	if e := os.Getenv(common.ArgoCDRedisHAImageEnvName); e != "" && (defaultTag && defaultImg) {
		return e
	}
	return argoutil.CombineImageTag(img, tag)
}

// getRedisHAProxyAddress will return the Redis HA Proxy service address for the given ArgoCD.
func getRedisHAProxyAddress(cr *argoproj.ArgoCD) string {
<<<<<<< HEAD
	return argoutil.FqdnServiceRef(argoutil.NameWithSuffix(cr.Name, "redis-ha-haproxy"), cr.Namespace, common.ArgoCDDefaultRedisPort)
=======
	return fqdnServiceRef("redis-ha-haproxy", common.ArgoCDDefaultRedisPort, cr)
>>>>>>> 260cca02
}

// getRedisHAProxyContainerImage will return the container image for the Redis HA Proxy.
func getRedisHAProxyContainerImage(cr *argoproj.ArgoCD) string {
	defaultImg, defaultTag := false, false
	img := cr.Spec.HA.RedisProxyImage
	if len(img) <= 0 {
		img = common.ArgoCDDefaultRedisHAProxyImage
		defaultImg = true
	}

	tag := cr.Spec.HA.RedisProxyVersion
	if len(tag) <= 0 {
		tag = common.ArgoCDDefaultRedisHAProxyVersion
		defaultTag = true
	}

	if e := os.Getenv(common.ArgoCDRedisHAProxyImageEnvName); e != "" && (defaultTag && defaultImg) {
		return e
	}

	return argoutil.CombineImageTag(img, tag)
}

// getRedisInitScript will load the redis init script from a template on disk for the given ArgoCD.
// If an error occurs, an empty string value will be returned.
func getRedisInitScript(cr *argoproj.ArgoCD, useTLSForRedis bool) string {
	path := fmt.Sprintf("%s/init.sh.tpl", getRedisConfigPath())
	vars := map[string]string{
<<<<<<< HEAD
		"ServiceName": argoutil.NameWithSuffix(cr.Name, "redis-ha"),
=======
		"ServiceName": nameWithSuffix("redis-ha", cr),
>>>>>>> 260cca02
		"UseTLS":      strconv.FormatBool(useTLSForRedis),
	}

	script, err := loadTemplateFile(path, vars)
	if err != nil {
		log.Error(err, "unable to load redis init-script")
		return ""
	}
	return script
}

// getRedisHAProxySConfig will load the Redis HA Proxy configuration from a template on disk for the given ArgoCD.
// If an error occurs, an empty string value will be returned.
func getRedisHAProxyConfig(cr *argoproj.ArgoCD, useTLSForRedis bool) string {
	path := fmt.Sprintf("%s/haproxy.cfg.tpl", getRedisConfigPath())
	vars := map[string]string{
<<<<<<< HEAD
		"ServiceName": argoutil.NameWithSuffix(cr.Name, "redis-ha"),
=======
		"ServiceName": nameWithSuffix("redis-ha", cr),
>>>>>>> 260cca02
		"UseTLS":      strconv.FormatBool(useTLSForRedis),
	}

	script, err := loadTemplateFile(path, vars)
	if err != nil {
		log.Error(err, "unable to load redis haproxy configuration")
		return ""
	}
	return script
}

// getRedisHAProxyScript will load the Redis HA Proxy init script from a template on disk for the given ArgoCD.
// If an error occurs, an empty string value will be returned.
func getRedisHAProxyScript(cr *argoproj.ArgoCD) string {
	path := fmt.Sprintf("%s/haproxy_init.sh.tpl", getRedisConfigPath())
	vars := map[string]string{
<<<<<<< HEAD
		"ServiceName": argoutil.NameWithSuffix(cr.Name, "redis-ha"),
=======
		"ServiceName": nameWithSuffix("redis-ha", cr),
>>>>>>> 260cca02
	}

	script, err := loadTemplateFile(path, vars)
	if err != nil {
		log.Error(err, "unable to load redis haproxy init script")
		return ""
	}
	return script
}

// getRedisResources will return the ResourceRequirements for the Redis container.
func getRedisResources(cr *argoproj.ArgoCD) corev1.ResourceRequirements {
	resources := corev1.ResourceRequirements{}

	// Allow override of resource requirements from CR
	if cr.Spec.Redis.Resources != nil {
		resources = *cr.Spec.Redis.Resources
	}

	return resources
}

// getRedisHAResources will return the ResourceRequirements for the Redis HA.
func getRedisHAResources(cr *argoproj.ArgoCD) corev1.ResourceRequirements {
	resources := corev1.ResourceRequirements{}

	// Allow override of resource requirements from CR
	if cr.Spec.HA.Resources != nil {
		resources = *cr.Spec.HA.Resources
	}

	return resources
}

// getRedisSentinelConf will load the redis sentinel configuration from a template on disk for the given ArgoCD.
// If an error occurs, an empty string value will be returned.
func getRedisSentinelConf(useTLSForRedis bool) string {
	path := fmt.Sprintf("%s/sentinel.conf.tpl", getRedisConfigPath())
	params := map[string]string{
		"UseTLS": strconv.FormatBool(useTLSForRedis),
	}
	conf, err := loadTemplateFile(path, params)
	if err != nil {
		log.Error(err, "unable to load redis sentinel configuration")
		return ""
	}
	return conf
}

// getRedisLivenessScript will load the redis liveness script from a template on disk for the given ArgoCD.
// If an error occurs, an empty string value will be returned.
func getRedisLivenessScript(useTLSForRedis bool) string {
	path := fmt.Sprintf("%s/redis_liveness.sh.tpl", getRedisConfigPath())
	params := map[string]string{
		"UseTLS": strconv.FormatBool(useTLSForRedis),
	}
	conf, err := loadTemplateFile(path, params)
	if err != nil {
		log.Error(err, "unable to load redis liveness script")
		return ""
	}
	return conf
}

// getRedisReadinessScript will load the redis readiness script from a template on disk for the given ArgoCD.
// If an error occurs, an empty string value will be returned.
func getRedisReadinessScript(useTLSForRedis bool) string {
	path := fmt.Sprintf("%s/redis_readiness.sh.tpl", getRedisConfigPath())
	params := map[string]string{
		"UseTLS": strconv.FormatBool(useTLSForRedis),
	}
	conf, err := loadTemplateFile(path, params)
	if err != nil {
		log.Error(err, "unable to load redis readiness script")
		return ""
	}
	return conf
}

// getSentinelLivenessScript will load the redis liveness script from a template on disk for the given ArgoCD.
// If an error occurs, an empty string value will be returned.
func getSentinelLivenessScript(useTLSForRedis bool) string {
	path := fmt.Sprintf("%s/sentinel_liveness.sh.tpl", getRedisConfigPath())
	params := map[string]string{
		"UseTLS": strconv.FormatBool(useTLSForRedis),
	}
	conf, err := loadTemplateFile(path, params)
	if err != nil {
		log.Error(err, "unable to load sentinel liveness script")
		return ""
	}
	return conf
}

// getRedisServerAddress will return the Redis service address for the given ArgoCD.
func getRedisServerAddress(cr *argoproj.ArgoCD) string {
	if cr.Spec.Redis.Remote != nil && *cr.Spec.Redis.Remote != "" {
		return *cr.Spec.Redis.Remote
	}
	if cr.Spec.HA.Enabled {
		return getRedisHAProxyAddress(cr)
	}
<<<<<<< HEAD
	return argoutil.FqdnServiceRef(
		argoutil.NameWithSuffix(cr.Name, common.ArgoCDDefaultRedisSuffix), cr.Namespace, common.ArgoCDDefaultRedisPort)
=======
	return fqdnServiceRef(common.ArgoCDDefaultRedisSuffix, common.ArgoCDDefaultRedisPort, cr)
>>>>>>> 260cca02
}

// reconcileCertificateAuthority will reconcile all Certificate Authority resources.
func (r *ReconcileArgoCD) reconcileCertificateAuthority(cr *argoproj.ArgoCD) error {
	log.Info("reconciling CA secret")
	if err := r.reconcileClusterCASecret(cr); err != nil {
		return err
	}

	log.Info("reconciling CA config map")
	if err := r.reconcileCAConfigMap(cr); err != nil {
		return err
	}
	return nil
}

func (r *ReconcileArgoCD) redisShouldUseTLS(cr *argoproj.ArgoCD) bool {
	var tlsSecretObj corev1.Secret
	tlsSecretName := types.NamespacedName{Namespace: cr.Namespace, Name: common.ArgoCDRedisServerTLSSecretName}
	err := r.Client.Get(context.TODO(), tlsSecretName, &tlsSecretObj)
	if err != nil {
		if !apierrors.IsNotFound(err) {
			log.Error(err, "error looking up redis tls secret")
		}
		return false
	}

	secretOwnerRefs := tlsSecretObj.GetOwnerReferences()
	if len(secretOwnerRefs) > 0 {
		// OpenShift service CA makes the owner reference for the TLS secret to the
		// service, which in turn is owned by the controller. This method performs
		// a lookup of the controller through the intermediate owning service.
		for _, secretOwner := range secretOwnerRefs {
			if isOwnerOfInterest(secretOwner) {
				key := client.ObjectKey{Name: secretOwner.Name, Namespace: tlsSecretObj.GetNamespace()}
				svc := &corev1.Service{}

				// Get the owning object of the secret
				err := r.Client.Get(context.TODO(), key, svc)
				if err != nil {
					log.Error(err, fmt.Sprintf("could not get owner of secret %s", tlsSecretObj.GetName()))
					return false
				}

				// If there's an object of kind ArgoCD in the owner's list,
				// this will be our reconciled object.
				serviceOwnerRefs := svc.GetOwnerReferences()
				for _, serviceOwner := range serviceOwnerRefs {
					if serviceOwner.Kind == "ArgoCD" {
						return true
					}
				}
			}
		}
	} else {
		// For secrets without owner (i.e. manually created), we apply some
		// heuristics. This may not be as accurate (e.g. if the user made a
		// typo in the resource's name), but should be good enough for now.
		if _, ok := tlsSecretObj.Annotations[common.AnnotationName]; ok {
			return true
		}
	}
	return false
}

// reconcileResources will reconcile common ArgoCD resources.
func (r *ReconcileArgoCD) reconcileResources(cr *argoproj.ArgoCD) error {

	// we reconcile SSO first so that we can catch and throw errors for any illegal SSO configurations right away, and return control from here
	// preventing dex resources from getting created anyway through the other function calls, effectively bypassing the SSO checks
	log.Info("reconciling SSO")
	if err := r.reconcileSSO(cr); err != nil {
		log.Info(err.Error())
	}

	log.Info("reconciling status")
	if err := r.reconcileStatus(cr); err != nil {
		log.Info(err.Error())
	}

	log.Info("reconciling roles")
	if err := r.reconcileRoles(cr); err != nil {
		log.Info(err.Error())
		return err
	}

	log.Info("reconciling rolebindings")
	if err := r.reconcileRoleBindings(cr); err != nil {
		log.Info(err.Error())
		return err
	}

	log.Info("reconciling service accounts")
	if err := r.reconcileServiceAccounts(cr); err != nil {
		log.Info(err.Error())
		return err
	}

	log.Info("reconciling certificate authority")
	if err := r.reconcileCertificateAuthority(cr); err != nil {
		return err
	}

	log.Info("reconciling secrets")
	if err := r.reconcileSecrets(cr); err != nil {
		return err
	}

	useTLSForRedis := r.redisShouldUseTLS(cr)

	log.Info("reconciling config maps")
	if err := r.reconcileConfigMaps(cr, useTLSForRedis); err != nil {
		return err
	}

	log.Info("reconciling services")
	if err := r.reconcileServices(cr); err != nil {
		return err
	}

	log.Info("reconciling deployments")
	if err := r.reconcileDeployments(cr, useTLSForRedis); err != nil {
		return err
	}

	log.Info("reconciling statefulsets")
	if err := r.reconcileStatefulSets(cr, useTLSForRedis); err != nil {
		return err
	}

	log.Info("reconciling autoscalers")
	if err := r.reconcileAutoscalers(cr); err != nil {
		return err
	}

	log.Info("reconciling ingresses")
	if err := r.reconcileIngresses(cr); err != nil {
		return err
	}

	if IsRouteAPIAvailable() {
		log.Info("reconciling routes")
		if err := r.reconcileRoutes(cr); err != nil {
			return err
		}
	}

	if IsPrometheusAPIAvailable() {
		log.Info("reconciling prometheus")
		if err := r.reconcilePrometheus(cr); err != nil {
			return err
		}

		// Reconciles prometheusRule created to alert based on argo-cd workload status
		if err := r.reconcilePrometheusRule(cr); err != nil {
			return err
		}

		if err := r.reconcileMetricsServiceMonitor(cr); err != nil {
			return err
		}

		if err := r.reconcileRepoServerServiceMonitor(cr); err != nil {
			return err
		}

		if err := r.reconcileServerMetricsServiceMonitor(cr); err != nil {
			return err
		}
	}

	if cr.Spec.ApplicationSet != nil {
		log.Info("reconciling ApplicationSet controller")
		if err := r.reconcileApplicationSetController(cr); err != nil {
			return err
		}
	}

	if cr.Spec.Notifications.Enabled {
		log.Info("reconciling Notifications controller")
		if err := r.reconcileNotificationsController(cr); err != nil {
			return err
		}
	}

	if err := r.reconcileRepoServerTLSSecret(cr); err != nil {
		return err
	}

	if err := r.reconcileRedisTLSSecret(cr, useTLSForRedis); err != nil {
		return err
	}

	return nil
}

func (r *ReconcileArgoCD) deleteClusterResources(cr *argoproj.ArgoCD) error {
	selector, err := argocdInstanceSelector(cr.Name)
	if err != nil {
		return err
	}

	clusterRoleList := &v1.ClusterRoleList{}
<<<<<<< HEAD
	if err := argoutil.FilterObjectsBySelector(r.Client, clusterRoleList, selector); err != nil {
=======
	if err := filterObjectsBySelector(r.Client, clusterRoleList, selector); err != nil {
>>>>>>> 260cca02
		return fmt.Errorf("failed to filter ClusterRoles for %s: %w", cr.Name, err)
	}

	if err := deleteClusterRoles(r.Client, clusterRoleList); err != nil {
		return err
	}

	clusterBindingsList := &v1.ClusterRoleBindingList{}
<<<<<<< HEAD
	if err := argoutil.FilterObjectsBySelector(r.Client, clusterBindingsList, selector); err != nil {
=======
	if err := filterObjectsBySelector(r.Client, clusterBindingsList, selector); err != nil {
>>>>>>> 260cca02
		return fmt.Errorf("failed to filter ClusterRoleBindings for %s: %w", cr.Name, err)
	}

	if err := deleteClusterRoleBindings(r.Client, clusterBindingsList); err != nil {
		return err
	}

	return nil
}

func (r *ReconcileArgoCD) removeManagedByLabelFromNamespaces(namespace string) error {
	nsList := &corev1.NamespaceList{}
	listOption := client.MatchingLabels{
		common.ArgoCDManagedByLabel: namespace,
	}
	if err := r.Client.List(context.TODO(), nsList, listOption); err != nil {
		return err
	}

	nsList.Items = append(nsList.Items, corev1.Namespace{ObjectMeta: metav1.ObjectMeta{Name: namespace}})
	for _, n := range nsList.Items {
		ns := &corev1.Namespace{}
		if err := r.Client.Get(context.TODO(), types.NamespacedName{Name: n.Name}, ns); err != nil {
			return err
		}

		if ns.Labels == nil {
			continue
		}

		if n, ok := ns.Labels[common.ArgoCDManagedByLabel]; !ok || n != namespace {
			continue
		}
		delete(ns.Labels, common.ArgoCDManagedByLabel)
		if err := r.Client.Update(context.TODO(), ns); err != nil {
			log.Error(err, fmt.Sprintf("failed to remove label from namespace [%s]", ns.Name))
		}
	}
	return nil
}

func argocdInstanceSelector(name string) (labels.Selector, error) {
	selector := labels.NewSelector()
	requirement, err := labels.NewRequirement(common.ArgoCDKeyManagedBy, selection.Equals, []string{name})
	if err != nil {
		return nil, fmt.Errorf("failed to create a requirement for %w", err)
	}
	return selector.Add(*requirement), nil
}

func (r *ReconcileArgoCD) removeDeletionFinalizer(argocd *argoproj.ArgoCD) error {
	argocd.Finalizers = removeString(argocd.GetFinalizers(), common.ArgoCDDeletionFinalizer)
	if err := r.Client.Update(context.TODO(), argocd); err != nil {
		return fmt.Errorf("failed to remove deletion finalizer from %s: %w", argocd.Name, err)
	}
	return nil
}

func (r *ReconcileArgoCD) addDeletionFinalizer(argocd *argoproj.ArgoCD) error {
	argocd.Finalizers = append(argocd.Finalizers, common.ArgoCDDeletionFinalizer)
	if err := r.Client.Update(context.TODO(), argocd); err != nil {
		return fmt.Errorf("failed to add deletion finalizer for %s: %w", argocd.Name, err)
	}
	return nil
}

// setResourceWatches will register Watches for each of the supported Resources.
func (r *ReconcileArgoCD) setResourceWatches(bldr *builder.Builder, clusterResourceMapper, tlsSecretMapper, namespaceResourceMapper, clusterSecretResourceMapper, applicationSetGitlabSCMTLSConfigMapMapper handler.MapFunc) *builder.Builder {

	deploymentConfigPred := predicate.Funcs{
		UpdateFunc: func(e event.UpdateEvent) bool {
			// Ignore updates to CR status in which case metadata.Generation does not change
			var count int32 = 1
			newDC, ok := e.ObjectNew.(*oappsv1.DeploymentConfig)
			if !ok {
				return false
			}
			oldDC, ok := e.ObjectOld.(*oappsv1.DeploymentConfig)
			if !ok {
				return false
			}
			if newDC.Name == defaultKeycloakIdentifier {
				if newDC.Status.AvailableReplicas == count {
					return true
				}
				if newDC.Status.AvailableReplicas == int32(0) &&
					!reflect.DeepEqual(oldDC.Status.AvailableReplicas, newDC.Status.AvailableReplicas) {
					// Handle the deletion of keycloak pod.
					log.Info(fmt.Sprintf("Handle the pod deletion event for keycloak deployment config %s in namespace %s",
						newDC.Name, newDC.Namespace))
					err := handleKeycloakPodDeletion(newDC)
					if err != nil {
						log.Error(err, fmt.Sprintf("Failed to update Deployment Config %s for keycloak pod deletion in namespace %s",
							newDC.Name, newDC.Namespace))
					}
				}
			}
			return false
		},
	}

	deleteSSOPred := predicate.Funcs{
		UpdateFunc: func(e event.UpdateEvent) bool {
			newCR, ok := e.ObjectNew.(*argoproj.ArgoCD)
			if !ok {
				return false
			}
			oldCR, ok := e.ObjectOld.(*argoproj.ArgoCD)
			if !ok {
				return false
			}

			// Handle deletion of SSO from Argo CD custom resource
			if !reflect.DeepEqual(oldCR.Spec.SSO, newCR.Spec.SSO) && newCR.Spec.SSO == nil {
				err := r.deleteSSOConfiguration(newCR, oldCR)
				if err != nil {
					log.Error(err, fmt.Sprintf("Failed to delete SSO Configuration for ArgoCD %s in namespace %s",
						newCR.Name, newCR.Namespace))
				}
			}

			// Trigger reconciliation of SSO on update event
			if !reflect.DeepEqual(oldCR.Spec.SSO, newCR.Spec.SSO) && newCR.Spec.SSO != nil && oldCR.Spec.SSO != nil {
				err := r.reconcileSSO(newCR)
				if err != nil {
					log.Error(err, fmt.Sprintf("Failed to update existing SSO Configuration for ArgoCD %s in namespace %s",
						newCR.Name, newCR.Namespace))
				}
			}
			return true
		},
	}

	// Add new predicate to delete Notifications Resources. The predicate watches the Argo CD CR for changes to the `.spec.Notifications.Enabled`
	// field. When a change is detected that results in notifications being disabled, we trigger deletion of notifications resources
	deleteNotificationsPred := predicate.Funcs{
		UpdateFunc: func(e event.UpdateEvent) bool {
			newCR, ok := e.ObjectNew.(*argoproj.ArgoCD)
			if !ok {
				return false
			}
			oldCR, ok := e.ObjectOld.(*argoproj.ArgoCD)
			if !ok {
				return false
			}
			if oldCR.Spec.Notifications.Enabled && !newCR.Spec.Notifications.Enabled {
				err := r.deleteNotificationsResources(newCR)
				if err != nil {
					log.Error(err, fmt.Sprintf("Failed to delete notifications controller resources for ArgoCD %s in namespace %s",
						newCR.Name, newCR.Namespace))
				}
			}
			return true
		},
	}

	// Watch for changes to primary resource ArgoCD
	bldr.For(&argoproj.ArgoCD{}, builder.WithPredicates(deleteSSOPred, deleteNotificationsPred))

	// Watch for changes to ConfigMap sub-resources owned by ArgoCD instances.
	bldr.Owns(&corev1.ConfigMap{})

	// Watch for changes to Secret sub-resources owned by ArgoCD instances.
	bldr.Owns(&corev1.Secret{})

	// Watch for changes to Service sub-resources owned by ArgoCD instances.
	bldr.Owns(&corev1.Service{})

	// Watch for changes to Deployment sub-resources owned by ArgoCD instances.
	bldr.Owns(&appsv1.Deployment{})

	// Watch for changes to Ingress sub-resources owned by ArgoCD instances.
	bldr.Owns(&networkingv1.Ingress{})

	bldr.Owns(&v1.Role{})

	bldr.Owns(&v1.RoleBinding{})

	clusterResourceHandler := handler.EnqueueRequestsFromMapFunc(clusterResourceMapper)

	clusterSecretResourceHandler := handler.EnqueueRequestsFromMapFunc(clusterSecretResourceMapper)

	appSetGitlabSCMTLSConfigMapHandler := handler.EnqueueRequestsFromMapFunc(applicationSetGitlabSCMTLSConfigMapMapper)

	tlsSecretHandler := handler.EnqueueRequestsFromMapFunc(tlsSecretMapper)

	bldr.Watches(&v1.ClusterRoleBinding{}, clusterResourceHandler)

	bldr.Watches(&v1.ClusterRole{}, clusterResourceHandler)

	bldr.Watches(&corev1.ConfigMap{ObjectMeta: metav1.ObjectMeta{
		Name: common.ArgoCDAppSetGitlabSCMTLSCertsConfigMapName,
	}}, appSetGitlabSCMTLSConfigMapHandler)

	bldr.Watches(&corev1.ConfigMap{ObjectMeta: metav1.ObjectMeta{
		Name: common.ArgoCDAppSetGitlabSCMTLSCertsConfigMapName,
	}}, appSetGitlabSCMTLSConfigMapHandler)

	// Watch for secrets of type TLS that might be created by external processes
	bldr.Watches(&corev1.Secret{Type: corev1.SecretTypeTLS}, tlsSecretHandler)

	// Watch for cluster secrets added to the argocd instance
	bldr.Watches(&corev1.Secret{ObjectMeta: metav1.ObjectMeta{
		Labels: map[string]string{
			common.ArgoCDManagedByClusterArgoCDLabel: "cluster",
		}}}, clusterSecretResourceHandler)

	// Watch for changes to Secret sub-resources owned by ArgoCD instances.
	bldr.Owns(&appsv1.StatefulSet{})

	// Inspect cluster to verify availability of extra features
	// This sets the flags that are used in subsequent checks
	if err := InspectCluster(); err != nil {
		log.Info("unable to inspect cluster")
	}

	if IsRouteAPIAvailable() {
		// Watch OpenShift Route sub-resources owned by ArgoCD instances.
		bldr.Owns(&routev1.Route{})
	}

	if IsPrometheusAPIAvailable() {
		// Watch Prometheus sub-resources owned by ArgoCD instances.
		bldr.Owns(&monitoringv1.Prometheus{})

		// Watch Prometheus ServiceMonitor sub-resources owned by ArgoCD instances.
		bldr.Owns(&monitoringv1.ServiceMonitor{})
	}

	if IsTemplateAPIAvailable() {
		// Watch for the changes to Deployment Config
		bldr.Owns(&oappsv1.DeploymentConfig{}, builder.WithPredicates(deploymentConfigPred))

	}

	namespaceHandler := handler.EnqueueRequestsFromMapFunc(namespaceResourceMapper)

	bldr.Watches(&corev1.Namespace{}, namespaceHandler, builder.WithPredicates(namespaceFilterPredicate()))

	return bldr
}

// triggerRollout will trigger a rollout of a Kubernetes resource specified as
// obj. It currently supports Deployment and StatefulSet resources.
func (r *ReconcileArgoCD) triggerRollout(obj interface{}, key string) error {
	switch res := obj.(type) {
	case *appsv1.Deployment:
		return r.triggerDeploymentRollout(res, key)
	case *appsv1.StatefulSet:
		return r.triggerStatefulSetRollout(res, key)
	default:
		return fmt.Errorf("resource of unknown type %T, cannot trigger rollout", res)
	}
}

func namespaceFilterPredicate() predicate.Predicate {
	return predicate.Funcs{
		UpdateFunc: func(e event.UpdateEvent) bool {
			// This checks if ArgoCDManagedByLabel exists in newMeta, if exists then -
			// 1. Check if oldMeta had the label or not? if no, return true
			// 2. if yes, check if the old and new values are different, if yes,
			// first deleteRBACs for the old value & return true.
			// Event is then handled by the reconciler, which would create appropriate RBACs.
			if valNew, ok := e.ObjectNew.GetLabels()[common.ArgoCDManagedByLabel]; ok {
				if valOld, ok := e.ObjectOld.GetLabels()[common.ArgoCDManagedByLabel]; ok && valOld != valNew {
					k8sClient, err := initK8sClient()
					if err != nil {
						return false
					}
					if err := deleteRBACsForNamespace(e.ObjectOld.GetName(), k8sClient); err != nil {
						log.Error(err, fmt.Sprintf("failed to delete RBACs for namespace: %s", e.ObjectOld.GetName()))
					} else {
						log.Info(fmt.Sprintf("Successfully removed the RBACs for namespace: %s", e.ObjectOld.GetName()))
					}

					// Delete namespace from cluster secret of previously managing argocd instance
					if err = deleteManagedNamespaceFromClusterSecret(valOld, e.ObjectOld.GetName(), k8sClient); err != nil {
						log.Error(err, fmt.Sprintf("unable to delete namespace %s from cluster secret", e.ObjectOld.GetName()))
					} else {
						log.Info(fmt.Sprintf("Successfully deleted namespace %s from cluster secret", e.ObjectOld.GetName()))
					}
				}
				return true
			}
			// This checks if the old meta had the label, if it did, delete the RBACs for the namespace
			// which were created when the label was added to the namespace.
			if ns, ok := e.ObjectOld.GetLabels()[common.ArgoCDManagedByLabel]; ok && ns != "" {
				k8sClient, err := initK8sClient()
				if err != nil {
					return false
				}
				if err := deleteRBACsForNamespace(e.ObjectOld.GetName(), k8sClient); err != nil {
					log.Error(err, fmt.Sprintf("failed to delete RBACs for namespace: %s", e.ObjectOld.GetName()))
				} else {
					log.Info(fmt.Sprintf("Successfully removed the RBACs for namespace: %s", e.ObjectOld.GetName()))
				}

				// Delete managed namespace from cluster secret
				if err = deleteManagedNamespaceFromClusterSecret(ns, e.ObjectOld.GetName(), k8sClient); err != nil {
					log.Error(err, fmt.Sprintf("unable to delete namespace %s from cluster secret", e.ObjectOld.GetName()))
				} else {
					log.Info(fmt.Sprintf("Successfully deleted namespace %s from cluster secret", e.ObjectOld.GetName()))
				}

			}
			return false
		},
		DeleteFunc: func(e event.DeleteEvent) bool {
			if ns, ok := e.Object.GetLabels()[common.ArgoCDManagedByLabel]; ok && ns != "" {
				k8sClient, err := initK8sClient()

				if err != nil {
					return false
				}
				// Delete managed namespace from cluster secret
				err = deleteManagedNamespaceFromClusterSecret(ns, e.Object.GetName(), k8sClient)
				if err != nil {
					log.Error(err, fmt.Sprintf("unable to delete namespace %s from cluster secret", e.Object.GetName()))
				} else {
					log.Info(fmt.Sprintf("Successfully deleted namespace %s from cluster secret", e.Object.GetName()))
				}
			}

			// if a namespace is deleted, remove it from deprecationEventEmissionTracker (if exists) so that if a namespace with the same name
			// is created in the future and contains an Argo CD instance, it will be tracked appropriately
			delete(DeprecationEventEmissionTracker, e.Object.GetName())
			return false
		},
	}
}

// deleteRBACsForNamespace deletes the RBACs when the label from the namespace is removed.
func deleteRBACsForNamespace(sourceNS string, k8sClient kubernetes.Interface) error {
	log.Info(fmt.Sprintf("Removing the RBACs created for the namespace: %s", sourceNS))

	// List all the roles created for ArgoCD using the label selector
	labelSelector := metav1.LabelSelector{MatchLabels: map[string]string{common.ArgoCDKeyPartOf: common.ArgoCDAppName}}
	roles, err := k8sClient.RbacV1().Roles(sourceNS).List(context.TODO(), metav1.ListOptions{LabelSelector: labels.Set(labelSelector.MatchLabels).String()})
	if err != nil {
		log.Error(err, fmt.Sprintf("failed to list roles for namespace: %s", sourceNS))
		return err
	}

	// Delete all the retrieved roles
	for _, role := range roles.Items {
		err = k8sClient.RbacV1().Roles(sourceNS).Delete(context.TODO(), role.Name, metav1.DeleteOptions{})
		if err != nil {
			log.Error(err, fmt.Sprintf("failed to delete roles for namespace: %s", sourceNS))
		}
	}

	// List all the roles bindings created for ArgoCD using the label selector
	roleBindings, err := k8sClient.RbacV1().RoleBindings(sourceNS).List(context.TODO(), metav1.ListOptions{LabelSelector: labels.Set(labelSelector.MatchLabels).String()})
	if err != nil {
		log.Error(err, fmt.Sprintf("failed to list role bindings for namespace: %s", sourceNS))
		return err
	}

	// Delete all the retrieved role bindings
	for _, roleBinding := range roleBindings.Items {
		err = k8sClient.RbacV1().RoleBindings(sourceNS).Delete(context.TODO(), roleBinding.Name, metav1.DeleteOptions{})
		if err != nil {
			log.Error(err, fmt.Sprintf("failed to delete role binding for namespace: %s", sourceNS))
		}
	}

	return nil
}

func deleteManagedNamespaceFromClusterSecret(ownerNS, sourceNS string, k8sClient kubernetes.Interface) error {

	// Get the cluster secret used for configuring ArgoCD
	labelSelector := metav1.LabelSelector{MatchLabels: map[string]string{common.ArgoCDSecretTypeLabel: "cluster"}}
	secrets, err := k8sClient.CoreV1().Secrets(ownerNS).List(context.TODO(), metav1.ListOptions{LabelSelector: labels.Set(labelSelector.MatchLabels).String()})
	if err != nil {
		log.Error(err, fmt.Sprintf("failed to retrieve secrets for namespace: %s", ownerNS))
		return err
	}
	for _, secret := range secrets.Items {
		if string(secret.Data["server"]) != common.ArgoCDDefaultServer {
			continue
		}
		if namespaces, ok := secret.Data["namespaces"]; ok {
			namespaceList := strings.Split(string(namespaces), ",")
			var result []string

			for _, n := range namespaceList {
				// remove the namespace from the list of namespaces
				if strings.TrimSpace(n) == sourceNS {
					continue
				}
				result = append(result, strings.TrimSpace(n))
				sort.Strings(result)
				secret.Data["namespaces"] = []byte(strings.Join(result, ","))
			}
			// Update the secret with the updated list of namespaces
			if _, err = k8sClient.CoreV1().Secrets(ownerNS).Update(context.TODO(), &secret, metav1.UpdateOptions{}); err != nil {
				log.Error(err, fmt.Sprintf("failed to update cluster permission secret for namespace: %s", ownerNS))
				return err
			}
		}
	}
	return nil
}

// removeUnmanagedSourceNamespaceResources cleansup resources from SourceNamespaces if namespace is not managed by argocd instance.
// It also removes the managed-by-cluster-argocd label from the namespace
func (r *ReconcileArgoCD) removeUnmanagedSourceNamespaceResources(cr *argoproj.ArgoCD) error {

	for ns := range r.ManagedSourceNamespaces {
		managedNamespace := false
		if cr.GetDeletionTimestamp() == nil {
			for _, namespace := range cr.Spec.SourceNamespaces {
				if namespace == ns {
					managedNamespace = true
					break
				}
			}
		}

		if !managedNamespace {
			if err := r.cleanupUnmanagedSourceNamespaceResources(cr, ns); err != nil {
				log.Error(err, fmt.Sprintf("error cleaning up resources for namespace %s", ns))
				continue
			}
			delete(r.ManagedSourceNamespaces, ns)
		}
	}
	return nil
}

func (r *ReconcileArgoCD) cleanupUnmanagedSourceNamespaceResources(cr *argoproj.ArgoCD, ns string) error {
	namespace := corev1.Namespace{}
	if err := r.Client.Get(context.TODO(), types.NamespacedName{Name: ns}, &namespace); err != nil {
		if !errors.IsNotFound(err) {
			return err
		}
		return nil
	}
	// Remove managed-by-cluster-argocd from the namespace
	delete(namespace.Labels, common.ArgoCDManagedByClusterArgoCDLabel)
	if err := r.Client.Update(context.TODO(), &namespace); err != nil {
		log.Error(err, fmt.Sprintf("failed to remove label from namespace [%s]", namespace.Name))
	}

	// Delete Roles for SourceNamespaces
	existingRole := v1.Role{}
	roleName := getRoleNameForApplicationSourceNamespaces(namespace.Name, cr)
	if err := r.Client.Get(context.TODO(), types.NamespacedName{Name: roleName, Namespace: namespace.Name}, &existingRole); err != nil {
		if !errors.IsNotFound(err) {
			return fmt.Errorf("failed to fetch the role for the service account associated with %s : %s", common.ArgoCDServerComponent, err)
		}
	}
	if existingRole.Name != "" {
		if err := r.Client.Delete(context.TODO(), &existingRole); err != nil {
			return err
		}
	}
	// Delete RoleBindings for SourceNamespaces
	existingRoleBinding := &v1.RoleBinding{}
	roleBindingName := getRoleBindingNameForSourceNamespaces(cr.Name, namespace.Name)
	if err := r.Client.Get(context.TODO(), types.NamespacedName{Name: roleBindingName, Namespace: namespace.Name}, existingRoleBinding); err != nil {
		if !errors.IsNotFound(err) {
			return fmt.Errorf("failed to get the rolebinding associated with %s : %s", common.ArgoCDServerComponent, err)
		}
	}
	if existingRoleBinding.Name != "" {
		if err := r.Client.Delete(context.TODO(), existingRoleBinding); err != nil {
			return err
		}
	}
	return nil
}

// getApplicationSetHTTPServerHost will return the host for the given ArgoCD.
func getApplicationSetHTTPServerHost(cr *argoproj.ArgoCD) string {
	host := cr.Name
	if len(cr.Spec.ApplicationSet.WebhookServer.Host) > 0 {
		host = cr.Spec.ApplicationSet.WebhookServer.Host
	}
	return host
}<|MERGE_RESOLUTION|>--- conflicted
+++ resolved
@@ -28,13 +28,6 @@
 	argoproj "github.com/argoproj-labs/argocd-operator/api/v1beta1"
 	"github.com/argoproj-labs/argocd-operator/common"
 	"github.com/argoproj-labs/argocd-operator/pkg/argoutil"
-<<<<<<< HEAD
-	"github.com/argoproj-labs/argocd-operator/pkg/monitoring"
-	"github.com/argoproj-labs/argocd-operator/pkg/networking"
-	util "github.com/argoproj-labs/argocd-operator/pkg/util"
-	"github.com/argoproj-labs/argocd-operator/pkg/workloads"
-=======
->>>>>>> 260cca02
 
 	monitoringv1 "github.com/coreos/prometheus-operator/pkg/apis/monitoring/v1"
 	oappsv1 "github.com/openshift/api/apps/v1"
@@ -105,17 +98,10 @@
 	}
 
 	cmd = append(cmd, "--loglevel")
-<<<<<<< HEAD
-	cmd = append(cmd, argoutil.GetLogLevel(cr.Spec.Controller.LogLevel))
-
-	cmd = append(cmd, "--logformat")
-	cmd = append(cmd, argoutil.GetLogFormat(cr.Spec.Controller.LogFormat))
-=======
 	cmd = append(cmd, getLogLevel(cr.Spec.Controller.LogLevel))
 
 	cmd = append(cmd, "--logformat")
 	cmd = append(cmd, getLogFormat(cr.Spec.Controller.LogFormat))
->>>>>>> 260cca02
 
 	return cmd
 }
@@ -177,11 +163,7 @@
 
 // getArgoServerGRPCHost will return the GRPC host for the given ArgoCD.
 func getArgoServerGRPCHost(cr *argoproj.ArgoCD) string {
-<<<<<<< HEAD
-	host := argoutil.NameWithSuffix(cr.Name, "grpc")
-=======
 	host := nameWithSuffix("grpc", cr)
->>>>>>> 260cca02
 	if len(cr.Spec.Server.GRPC.Host) > 0 {
 		host = cr.Spec.Server.GRPC.Host
 	}
@@ -224,13 +206,8 @@
 
 // getArgoServerURI will return the URI for the ArgoCD server.
 // The hostname for argocd-server is from the route, ingress, an external hostname or service name in that order.
-<<<<<<< HEAD
-func (r *ArgoCDReconciler) getArgoServerURI(cr *argoproj.ArgoCD) string {
-	host := argoutil.NameWithSuffix(cr.Name, "server") // Default to service name
-=======
 func (r *ReconcileArgoCD) getArgoServerURI(cr *argoproj.ArgoCD) string {
 	host := nameWithSuffix("server", cr) // Default to service name
->>>>>>> 260cca02
 
 	// Use the external hostname provided by the user
 	if cr.Spec.Server.Host != "" {
@@ -379,11 +356,7 @@
 
 // getRedisHAProxyAddress will return the Redis HA Proxy service address for the given ArgoCD.
 func getRedisHAProxyAddress(cr *argoproj.ArgoCD) string {
-<<<<<<< HEAD
-	return argoutil.FqdnServiceRef(argoutil.NameWithSuffix(cr.Name, "redis-ha-haproxy"), cr.Namespace, common.ArgoCDDefaultRedisPort)
-=======
 	return fqdnServiceRef("redis-ha-haproxy", common.ArgoCDDefaultRedisPort, cr)
->>>>>>> 260cca02
 }
 
 // getRedisHAProxyContainerImage will return the container image for the Redis HA Proxy.
@@ -413,11 +386,7 @@
 func getRedisInitScript(cr *argoproj.ArgoCD, useTLSForRedis bool) string {
 	path := fmt.Sprintf("%s/init.sh.tpl", getRedisConfigPath())
 	vars := map[string]string{
-<<<<<<< HEAD
-		"ServiceName": argoutil.NameWithSuffix(cr.Name, "redis-ha"),
-=======
 		"ServiceName": nameWithSuffix("redis-ha", cr),
->>>>>>> 260cca02
 		"UseTLS":      strconv.FormatBool(useTLSForRedis),
 	}
 
@@ -434,11 +403,7 @@
 func getRedisHAProxyConfig(cr *argoproj.ArgoCD, useTLSForRedis bool) string {
 	path := fmt.Sprintf("%s/haproxy.cfg.tpl", getRedisConfigPath())
 	vars := map[string]string{
-<<<<<<< HEAD
-		"ServiceName": argoutil.NameWithSuffix(cr.Name, "redis-ha"),
-=======
 		"ServiceName": nameWithSuffix("redis-ha", cr),
->>>>>>> 260cca02
 		"UseTLS":      strconv.FormatBool(useTLSForRedis),
 	}
 
@@ -455,11 +420,7 @@
 func getRedisHAProxyScript(cr *argoproj.ArgoCD) string {
 	path := fmt.Sprintf("%s/haproxy_init.sh.tpl", getRedisConfigPath())
 	vars := map[string]string{
-<<<<<<< HEAD
-		"ServiceName": argoutil.NameWithSuffix(cr.Name, "redis-ha"),
-=======
 		"ServiceName": nameWithSuffix("redis-ha", cr),
->>>>>>> 260cca02
 	}
 
 	script, err := loadTemplateFile(path, vars)
@@ -562,12 +523,7 @@
 	if cr.Spec.HA.Enabled {
 		return getRedisHAProxyAddress(cr)
 	}
-<<<<<<< HEAD
-	return argoutil.FqdnServiceRef(
-		argoutil.NameWithSuffix(cr.Name, common.ArgoCDDefaultRedisSuffix), cr.Namespace, common.ArgoCDDefaultRedisPort)
-=======
 	return fqdnServiceRef(common.ArgoCDDefaultRedisSuffix, common.ArgoCDDefaultRedisPort, cr)
->>>>>>> 260cca02
 }
 
 // reconcileCertificateAuthority will reconcile all Certificate Authority resources.
@@ -771,11 +727,7 @@
 	}
 
 	clusterRoleList := &v1.ClusterRoleList{}
-<<<<<<< HEAD
-	if err := argoutil.FilterObjectsBySelector(r.Client, clusterRoleList, selector); err != nil {
-=======
 	if err := filterObjectsBySelector(r.Client, clusterRoleList, selector); err != nil {
->>>>>>> 260cca02
 		return fmt.Errorf("failed to filter ClusterRoles for %s: %w", cr.Name, err)
 	}
 
@@ -784,11 +736,7 @@
 	}
 
 	clusterBindingsList := &v1.ClusterRoleBindingList{}
-<<<<<<< HEAD
-	if err := argoutil.FilterObjectsBySelector(r.Client, clusterBindingsList, selector); err != nil {
-=======
 	if err := filterObjectsBySelector(r.Client, clusterBindingsList, selector); err != nil {
->>>>>>> 260cca02
 		return fmt.Errorf("failed to filter ClusterRoleBindings for %s: %w", cr.Name, err)
 	}
 
