--- conflicted
+++ resolved
@@ -43,11 +43,7 @@
 
 	if len(request.Mutations) > 0 {
 		for _, mutation := range request.Mutations {
-<<<<<<< HEAD
 			err := mutation(request.Instance, deployment, request.Client, request.MutationArgs)
-=======
-			err := mutation(nil, deployment, request.Client)
->>>>>>> f9485c08
 			if err != nil {
 				mutationErr = err
 			}
@@ -71,10 +67,6 @@
 }
 
 // DeleteDeployment deletes the Deployment with the given name and namespace using the provided client.
-<<<<<<< HEAD
-// It ignores the "not found" error if the Deployment does not exist.
-=======
->>>>>>> f9485c08
 func DeleteDeployment(name, namespace string, client cntrlClient.Client) error {
 	deployment := &appsv1.Deployment{}
 	return resource.DeleteObject(name, namespace, deployment, client)
