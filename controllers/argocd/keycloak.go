// Copyright 2021 ArgoCD Operator Developers
// Copyright 2021 ArgoCD Operator Developers
//
// Licensed under the Apache License, Version 2.0 (the "License");
// you may not use this file except in compliance with the License.
// You may obtain a copy of the License at
//
// 	http://www.apache.org/licenses/LICENSE-2.0
//
// Unless required by applicable law or agreed to in writing, software
// distributed under the License is distributed on an "AS IS" BASIS,
// WITHOUT WARRANTIES OR CONDITIONS OF ANY KIND, either express or implied.
// See the License for the specific language governing permissions and
// limitations under the License.

package argocd

import (
	"context"
	b64 "encoding/base64"
	json "encoding/json"
	"fmt"
	"os"

	argoproj "github.com/argoproj-labs/argocd-operator/api/v1beta1"
	"github.com/argoproj-labs/argocd-operator/common"
	"github.com/argoproj-labs/argocd-operator/pkg/cluster"
	util "github.com/argoproj-labs/argocd-operator/pkg/util"
	"github.com/argoproj-labs/argocd-operator/pkg/workloads"

	keycloakv1alpha1 "github.com/keycloak/keycloak-operator/pkg/apis/keycloak/v1alpha1"
	appsv1 "github.com/openshift/api/apps/v1"
	oappsv1 "github.com/openshift/api/apps/v1"
	oauthv1 "github.com/openshift/api/oauth/v1"
	routev1 "github.com/openshift/api/route/v1"
	template "github.com/openshift/api/template/v1"
	oauthclient "github.com/openshift/client-go/oauth/clientset/versioned/typed/oauth/v1"
	templatev1client "github.com/openshift/client-go/template/clientset/versioned/typed/template/v1"
	"gopkg.in/yaml.v2"
	k8sappsv1 "k8s.io/api/apps/v1"
	corev1 "k8s.io/api/core/v1"
	networkingv1 "k8s.io/api/networking/v1"
	"k8s.io/apimachinery/pkg/api/errors"
	resourcev1 "k8s.io/apimachinery/pkg/api/resource"
	metav1 "k8s.io/apimachinery/pkg/apis/meta/v1"
	"k8s.io/apimachinery/pkg/runtime"
	"k8s.io/apimachinery/pkg/types"
	"k8s.io/apimachinery/pkg/util/intstr"
	"k8s.io/client-go/kubernetes"
	"k8s.io/client-go/util/retry"
	"sigs.k8s.io/controller-runtime/pkg/client/config"
	"sigs.k8s.io/controller-runtime/pkg/controller/controllerutil"
)

const (
	// SuccessResonse is returned when a realm is created in keycloak.
	successResponse = "201 Created"
	// ExpectedReplicas is used to identify the keycloak running status.
	expectedReplicas int32 = 1
	// ServingCertSecretName is a secret that holds the service certificate.
	servingCertSecretName = "sso-x509-https-secret"
	// Authentication api path for keycloak.
	authURL = "/auth/realms/master/protocol/openid-connect/token"
	// Realm api path for keycloak.
	realmURL = "/auth/admin/realms"
	// Keycloak client for Argo CD.
	keycloakClient = "argocd"
	// Keycloak realm for Argo CD.
	keycloakRealm = "argocd"
	// Identifier for Keycloak.
	defaultKeycloakIdentifier = "keycloak"
	// Identifier for TemplateInstance and Template.
	defaultTemplateIdentifier = "rhsso"
	// Default name for Keycloak broker.
	defaultKeycloakBrokerName = "keycloak-broker"
	// Default Keycloak Instance Admin user.
	defaultKeycloakAdminUser = "admin"
	// Default Keycloak Instance Admin password.
	defaultKeycloakAdminPassword = "admin"
	// Default Hostname for Keycloak Ingress.
	keycloakIngressHost = "keycloak-ingress"
)

var (
	// client secret for keycloak, argocd and openshift-v4 IdP.
	oAuthClientSecret string

	graceTime     int64 = 75
	portTLS       int32 = 8443
	httpPort      int32 = 8080
	controllerRef bool  = true
)

// KeycloakPostData defines the values required to update Keycloak Realm.
type keycloakConfig struct {
	ArgoName           string
	ArgoNamespace      string
	Username           string
	Password           string
	KeycloakURL        string
	ArgoCDURL          string
	KeycloakServerCert []byte
	VerifyTLS          bool
}

type oidcConfig struct {
	Name           string   `json:"name"`
	Issuer         string   `json:"issuer"`
	ClientID       string   `json:"clientID"`
	ClientSecret   string   `json:"clientSecret"`
	RequestedScope []string `json:"requestedScopes"`
	RootCA         string   `json:"rootCA,omitempty"`
}

// KeycloakIdentityProviderMapper defines IdentityProvider Mappers
// issue: https://github.com/keycloak/keycloak-operator/issues/471
type KeycloakIdentityProviderMapper struct {
	// Name
	// +optional
	Name string `json:"name,omitempty"`
	// Identity Provider Alias.
	// +optional
	IdentityProviderAlias string `json:"identityProviderAlias,omitempty"`
	// Identity Provider Mapper.
	// +optional
	IdentityProviderMapper string `json:"identityProviderMapper,omitempty"`
	// Identity Provider Mapper config.
	// +optional
	Config map[string]string `json:"config,omitempty"`
}

// CustomKeycloakAPIRealm is an extention type of KeycloakAPIRealm as is it does not
// support IdentityProvider Mappers
// issue: https://github.com/keycloak/keycloak-operator/issues/471
type CustomKeycloakAPIRealm struct {
	// Realm name.
	Realm string `json:"realm"`
	// Realm enabled flag.
	// +optional
	Enabled bool `json:"enabled"`
	// Require SSL
	// +optional
	SslRequired string `json:"sslRequired,omitempty"`
	// A set of Keycloak Clients.
	// +optional
	Clients []*keycloakv1alpha1.KeycloakAPIClient `json:"clients,omitempty"`
	// Client scopes
	// +optional
	ClientScopes []keycloakv1alpha1.KeycloakClientScope `json:"clientScopes,omitempty"`
	// A set of Identity Providers.
	// +optional
	IdentityProviders []*keycloakv1alpha1.KeycloakIdentityProvider `json:"identityProviders,omitempty"`
	// KeycloakIdentityProviderMapper defines IdentityProvider Mappers
	// issue: https://github.com/keycloak/keycloak-operator/issues/471
	IdentityProviderMappers []*KeycloakIdentityProviderMapper `json:"identityProviderMappers,omitempty"`
}

// getKeycloakContainerImage will return the container image for the Keycloak.
//
// There are three possible options for configuring the image, and this is the
// order of preference.
//
// 1. from the Spec, the spec.sso.keycloak field has an image and version to use for
// generating an image reference.
// 2. From the Environment, this looks for the `ARGOCD_KEYCLOAK_IMAGE` field and uses
// that if the spec is not configured.
// 3. the default is configured in common.ArgoCDKeycloakVersion and
// common.ArgoCDKeycloakImageName.
func getKeycloakContainerImage(cr *argoproj.ArgoCD) string {
	defaultImg, defaultTag := false, false

	img := ""
	tag := ""

	if cr.Spec.SSO.Keycloak != nil && cr.Spec.SSO.Keycloak.Image != "" {
		img = cr.Spec.SSO.Keycloak.Image
	}

	if img == "" {
		img = common.ArgoCDKeycloakImage
		if workloads.IsTemplateAPIAvailable() {
			img = common.ArgoCDKeycloakImageForOpenShift
		}
		defaultImg = true
	}

	if cr.Spec.SSO.Keycloak != nil && cr.Spec.SSO.Keycloak.Version != "" {
		tag = cr.Spec.SSO.Keycloak.Version
	}

	if tag == "" {
		tag = common.ArgoCDKeycloakVersion
		if workloads.IsTemplateAPIAvailable() {
			tag = common.ArgoCDKeycloakVersionForOpenShift
		}
		defaultTag = true
	}
	if e := os.Getenv(common.ArgoCDKeycloakImageEnvVar); e != "" && (defaultTag && defaultImg) {
		return e
	}
	return util.CombineImageTag(img, tag)
}

func getKeycloakConfigMapTemplate(ns string) *corev1.ConfigMap {
	return &corev1.ConfigMap{
		ObjectMeta: metav1.ObjectMeta{
			Annotations: map[string]string{
				"description": "ConfigMap providing service ca bundle",
				"service.beta.openshift.io/inject-cabundle": "true",
			},
			Labels: map[string]string{
				"application": "${APPLICATION_NAME}",
			},
			Name:      "${APPLICATION_NAME}-service-ca",
			Namespace: ns,
		},
		TypeMeta: metav1.TypeMeta{APIVersion: "v1", Kind: "ConfigMap"},
	}
}

func getKeycloakSecretTemplate(ns string) *corev1.Secret {
	return &corev1.Secret{
		ObjectMeta: metav1.ObjectMeta{
			Labels: map[string]string{
				"application": "${APPLICATION_NAME}",
			},
			Name:      "${APPLICATION_NAME}-secret",
			Namespace: ns,
		},
		TypeMeta: metav1.TypeMeta{APIVersion: "v1", Kind: "Secret"},
		StringData: map[string]string{
			"SSO_USERNAME": "${SSO_ADMIN_USERNAME}",
			"SSO_PASSWORD": "${SSO_ADMIN_PASSWORD}",
		},
	}
}

// defaultKeycloakResources for Keycloak container.
func defaultKeycloakResources() corev1.ResourceRequirements {
	return corev1.ResourceRequirements{
		Requests: corev1.ResourceList{
			corev1.ResourceMemory: resourcev1.MustParse("512Mi"),
			corev1.ResourceCPU:    resourcev1.MustParse("500m"),
		},
		Limits: corev1.ResourceList{
			corev1.ResourceMemory: resourcev1.MustParse("1024Mi"),
			corev1.ResourceCPU:    resourcev1.MustParse("1000m"),
		},
	}
}

// getKeycloakResources will return the ResourceRequirements for the Keycloak container.
func getKeycloakResources(cr *argoproj.ArgoCD) corev1.ResourceRequirements {

	// Default values for Keycloak resources requirements.
	resources := defaultKeycloakResources()

	// Allow override of resource requirements from CR
	if cr.Spec.SSO.Keycloak != nil && cr.Spec.SSO.Keycloak.Resources != nil {
		resources = *cr.Spec.SSO.Keycloak.Resources
	}

	return resources
}

func getKeycloakContainer(cr *argoproj.ArgoCD) corev1.Container {
	envVars := []corev1.EnvVar{
		{Name: "SSO_HOSTNAME", Value: "${SSO_HOSTNAME}"},
		{Name: "DB_MIN_POOL_SIZE", Value: "${DB_MIN_POOL_SIZE}"},
		{Name: "DB_MAX_POOL_SIZE", Value: "${DB_MAX_POOL_SIZE}"},
		{Name: "DB_TX_ISOLATION", Value: "${DB_TX_ISOLATION}"},
		{Name: "OPENSHIFT_DNS_PING_SERVICE_NAME", Value: "${APPLICATION_NAME}-ping"},
		{Name: "OPENSHIFT_DNS_PING_SERVICE_PORT", Value: "8888"},
		{Name: "X509_CA_BUNDLE", Value: "/var/run/configmaps/service-ca/service-ca.crt /var/run/secrets/kubernetes.io/serviceaccount/*.crt"},
		{Name: "SSO_ADMIN_USERNAME", Value: "${SSO_ADMIN_USERNAME}"},
		{Name: "SSO_ADMIN_PASSWORD", Value: "${SSO_ADMIN_PASSWORD}"},
		{Name: "SSO_REALM", Value: "${SSO_REALM}"},
		{Name: "SSO_SERVICE_USERNAME", Value: "${SSO_SERVICE_USERNAME}"},
		{Name: "SSO_SERVICE_PASSWORD", Value: "${SSO_SERVICE_PASSWORD}"},
	}

	return corev1.Container{
		Env:             util.ProxyEnvVars(envVars...),
		Image:           getKeycloakContainerImage(cr),
		ImagePullPolicy: "Always",
		LivenessProbe: &corev1.Probe{
			TimeoutSeconds: 240,
			ProbeHandler: corev1.ProbeHandler{
				Exec: &corev1.ExecAction{
					Command: []string{
						"/bin/bash",
						"-c",
						"/opt/eap/bin/livenessProbe.sh",
					},
				},
			},
			InitialDelaySeconds: 120,
		},
		Name: "${APPLICATION_NAME}",
		Ports: []corev1.ContainerPort{
			{ContainerPort: 8778, Name: "jolokia", Protocol: "TCP"},
			{ContainerPort: 8080, Name: "http", Protocol: "TCP"},
			{ContainerPort: 8443, Name: "https", Protocol: "TCP"},
			{ContainerPort: 8888, Name: "ping", Protocol: "TCP"},
		},
		ReadinessProbe: &corev1.Probe{
			TimeoutSeconds:      240,
			InitialDelaySeconds: 120,
			ProbeHandler: corev1.ProbeHandler{
				Exec: &corev1.ExecAction{
					Command: []string{
						"/bin/bash",
						"-c",
						"/opt/eap/bin/readinessProbe.sh",
					},
				},
			},
		},
		Resources: getKeycloakResources(cr),
		VolumeMounts: []corev1.VolumeMount{
			{
				MountPath: "/etc/x509/https",
				Name:      "sso-x509-https-volume",
				ReadOnly:  true,
			},
			{
				MountPath: "/var/run/configmaps/service-ca",
				Name:      "service-ca",
				ReadOnly:  true,
			},
			{
				Name:      "sso-probe-netrc-volume",
				MountPath: "/mnt/rh-sso",
				ReadOnly:  false,
			},
		},
	}
}

func getKeycloakDeploymentConfigTemplate(cr *argoproj.ArgoCD) *appsv1.DeploymentConfig {
	ns := cr.Namespace
	var medium corev1.StorageMedium = "Memory"
	keycloakContainer := getKeycloakContainer(cr)

	dc := &appsv1.DeploymentConfig{
		ObjectMeta: metav1.ObjectMeta{
			Annotations: map[string]string{
				"argocd.argoproj.io/realm-created": "false",
			},
			Labels:    map[string]string{"application": "${APPLICATION_NAME}"},
			Name:      "${APPLICATION_NAME}",
			Namespace: ns,
			OwnerReferences: []metav1.OwnerReference{
				{
					APIVersion: "argoproj.io/v1alpha1",
					UID:        cr.UID,
					Name:       cr.Name,
					Controller: &controllerRef,
					Kind:       "ArgoCD",
				},
			},
		},
		TypeMeta: metav1.TypeMeta{APIVersion: "v1", Kind: "DeploymentConfig"},
		Spec: appsv1.DeploymentConfigSpec{
			Replicas: 1,
			Selector: map[string]string{"deploymentConfig": "${APPLICATION_NAME}"},
			Strategy: appsv1.DeploymentStrategy{
				Type: "Recreate",
				Resources: corev1.ResourceRequirements{
					Requests: corev1.ResourceList{
						corev1.ResourceMemory: resourcev1.MustParse("256Mi"),
						corev1.ResourceCPU:    resourcev1.MustParse("250m"),
					},
					Limits: corev1.ResourceList{
						corev1.ResourceMemory: resourcev1.MustParse("512Mi"),
						corev1.ResourceCPU:    resourcev1.MustParse("500m"),
					},
				},
			},
			Template: &corev1.PodTemplateSpec{
				ObjectMeta: metav1.ObjectMeta{
					Labels: map[string]string{
						"application":      "${APPLICATION_NAME}",
						"deploymentConfig": "${APPLICATION_NAME}",
					},
					Name: "${APPLICATION_NAME}",
				},
				Spec: corev1.PodSpec{
					Containers: []corev1.Container{
						keycloakContainer,
					},
					TerminationGracePeriodSeconds: &graceTime,
					Volumes: []corev1.Volume{
						{
							Name: "sso-x509-https-volume",
							VolumeSource: corev1.VolumeSource{
								Secret: &corev1.SecretVolumeSource{
									SecretName: servingCertSecretName,
								},
							},
						},
						{
							Name: "service-ca",
							VolumeSource: corev1.VolumeSource{
								ConfigMap: &corev1.ConfigMapVolumeSource{
									LocalObjectReference: corev1.LocalObjectReference{
										Name: "${APPLICATION_NAME}-service-ca",
									},
								},
							},
						},
						{
							Name: "sso-probe-netrc-volume",
							VolumeSource: corev1.VolumeSource{
								EmptyDir: &corev1.EmptyDirVolumeSource{
									Medium: medium,
								},
							},
						},
					},
					NodeSelector: common.DefaultNodeSelector(),
				},
			},
			Triggers: appsv1.DeploymentTriggerPolicies{
				appsv1.DeploymentTriggerPolicy{
					Type: "ConfigChange",
				},
			},
		},
	}

	if cr.Spec.NodePlacement != nil {
		dc.Spec.Template.Spec.NodeSelector = util.AppendStringMap(dc.Spec.Template.Spec.NodeSelector, cr.Spec.NodePlacement.NodeSelector)
		dc.Spec.Template.Spec.Tolerations = cr.Spec.NodePlacement.Tolerations
	}

	return dc

}

func getKeycloakServiceTemplate(ns string) *corev1.Service {
	return &corev1.Service{
		ObjectMeta: metav1.ObjectMeta{
			Labels:    map[string]string{"application": "${APPLICATION_NAME}"},
			Name:      "${APPLICATION_NAME}",
			Namespace: ns,
			Annotations: map[string]string{
				"description": "The web server's https port",
				"service.alpha.openshift.io/serving-cert-secret-name": servingCertSecretName,
			},
		},
		TypeMeta: metav1.TypeMeta{APIVersion: "v1", Kind: "Service"},
		Spec: corev1.ServiceSpec{
			Ports: []corev1.ServicePort{
				{Port: portTLS, TargetPort: intstr.FromInt(int(portTLS))},
			},
			Selector: map[string]string{
				"deploymentConfig": "${APPLICATION_NAME}",
			},
		},
	}
}

func getKeycloakRouteTemplate(ns string) *routev1.Route {
	return &routev1.Route{
		ObjectMeta: metav1.ObjectMeta{
			Labels:      map[string]string{"application": "${APPLICATION_NAME}"},
			Name:        "${APPLICATION_NAME}",
			Namespace:   ns,
			Annotations: map[string]string{"description": "Route for application's https service"},
		},
		TypeMeta: metav1.TypeMeta{APIVersion: "v1", Kind: "Route"},
		Spec: routev1.RouteSpec{
			TLS: &routev1.TLSConfig{
				Termination: "reencrypt",
			},
			To: routev1.RouteTargetReference{
				Name: "${APPLICATION_NAME}",
			},
		},
	}
}

func newKeycloakTemplateInstance(cr *argoproj.ArgoCD) (*template.TemplateInstance, error) {
	tpl, err := newKeycloakTemplate(cr)
	if err != nil {
		return nil, err
	}
	return &template.TemplateInstance{
		ObjectMeta: metav1.ObjectMeta{
			Name:      defaultTemplateIdentifier,
			Namespace: cr.Namespace,
		},
		Spec: template.TemplateInstanceSpec{
			Template: tpl,
		},
	}, nil
}

func newKeycloakTemplate(cr *argoproj.ArgoCD) (template.Template, error) {
	ns := cr.Namespace
	tmpl := template.Template{}
	configMapTemplate := getKeycloakConfigMapTemplate(ns)
	secretTemplate := getKeycloakSecretTemplate(ns)
	deploymentConfigTemplate := getKeycloakDeploymentConfigTemplate(cr)
	serviceTemplate := getKeycloakServiceTemplate(ns)
	routeTemplate := getKeycloakRouteTemplate(ns)

	configMap, err := json.Marshal(configMapTemplate)
	if err != nil {
		return tmpl, err
	}

	secret, err := json.Marshal(secretTemplate)
	if err != nil {
		return tmpl, err
	}

	deploymentConfig, err := json.Marshal(deploymentConfigTemplate)
	if err != nil {
		return tmpl, err
	}

	service, err := json.Marshal(serviceTemplate)
	if err != nil {
		return tmpl, err
	}

	route, err := json.Marshal(routeTemplate)
	if err != nil {
		return tmpl, err
	}

	tmpl = template.Template{
		ObjectMeta: metav1.ObjectMeta{
			Annotations: map[string]string{
				"description":               "RH-SSO Template for Installing keycloak",
				"iconClass":                 "icon-sso",
				"openshift.io/display-name": "Keycloak",
				"tags":                      "keycloak",
				"version":                   "9.0.4-SNAPSHOT",
			},
			Name:      defaultTemplateIdentifier,
			Namespace: ns,
		},
		Objects: []runtime.RawExtension{
			{
				Raw: json.RawMessage(configMap),
			},
			{
				Raw: json.RawMessage(secret),
			},
			{
				Raw: json.RawMessage(deploymentConfig),
			},
			{
				Raw: json.RawMessage(service),
			},
			{
				Raw: json.RawMessage(route),
			},
		},
		Parameters: []template.Parameter{
			{Name: "APPLICATION_NAME", Value: "keycloak", Required: true},
			{Name: "SSO_HOSTNAME"},
			{Name: "DB_MIN_POOL_SIZE"},
			{Name: "DB_MAX_POOL_SIZE"},
			{Name: "DB_TX_ISOLATION"},
			{Name: "IMAGE_STREAM_NAMESPACE", Value: "openshift", Required: true},
			{Name: "SSO_ADMIN_USERNAME", Generate: "expression", From: "[a-zA-Z0-9]{8}", Required: true},
			{Name: "SSO_ADMIN_PASSWORD", Generate: "expression", From: "[a-zA-Z0-9]{8}", Required: true},
			{Name: "SSO_REALM", DisplayName: "RH-SSO Realm"},
			{Name: "SSO_SERVICE_USERNAME", DisplayName: "RH-SSO Service Username"},
			{Name: "SSO_SERVICE_PASSWORD", DisplayName: "RH-SSO Service Password"},
			{Name: "MEMORY_LIMIT", Value: "1Gi"},
		},
	}
	return tmpl, err
}

func newKeycloakIngress(cr *argoproj.ArgoCD) *networkingv1.Ingress {

	pathType := networkingv1.PathTypeImplementationSpecific

	// Add default annotations
	atns := make(map[string]string)
	atns[common.NginxIngressK8sKeyForceSSLRedirect] = "true"
	atns[common.NginxIngressK8sKeyBackendProtocol] = "HTTP"

	return &networkingv1.Ingress{
		ObjectMeta: metav1.ObjectMeta{
			Annotations: atns,
			Name:        defaultKeycloakIdentifier,
			Namespace:   cr.Namespace,
		},
		Spec: networkingv1.IngressSpec{
			TLS: []networkingv1.IngressTLS{
				{
					Hosts: []string{keycloakIngressHost},
				},
			},
			Rules: []networkingv1.IngressRule{
				{
					Host: keycloakIngressHost,
					IngressRuleValue: networkingv1.IngressRuleValue{
						HTTP: &networkingv1.HTTPIngressRuleValue{
							Paths: []networkingv1.HTTPIngressPath{
								{
									Path: "/",
									Backend: networkingv1.IngressBackend{
										Service: &networkingv1.IngressServiceBackend{
											Name: defaultKeycloakIdentifier,
											Port: networkingv1.ServiceBackendPort{
												Name: "http",
											},
										},
									},
									PathType: &pathType,
								},
							},
						},
					},
				},
			},
		},
	}
}

func newKeycloakService(cr *argoproj.ArgoCD) *corev1.Service {

	return &corev1.Service{
		ObjectMeta: metav1.ObjectMeta{
			Name:      defaultKeycloakIdentifier,
			Namespace: cr.Namespace,
			Labels: map[string]string{
				"app": defaultKeycloakIdentifier,
			},
		},
		Spec: corev1.ServiceSpec{
			Ports: []corev1.ServicePort{
				{Name: "http", Port: httpPort, TargetPort: intstr.FromInt(int(httpPort))},
			},
			Selector: map[string]string{
				"app": defaultKeycloakIdentifier,
			},
			Type: "LoadBalancer",
		},
	}
}

func getKeycloakContainerEnv() []corev1.EnvVar {
	return []corev1.EnvVar{
		{Name: "KEYCLOAK_USER", Value: defaultKeycloakAdminUser},
		{Name: "KEYCLOAK_PASSWORD", Value: defaultKeycloakAdminPassword},
		{Name: "PROXY_ADDRESS_FORWARDING", Value: "true"},
	}
}

func newKeycloakDeployment(cr *argoproj.ArgoCD) *k8sappsv1.Deployment {

	var replicas int32 = 1
	return &k8sappsv1.Deployment{
		ObjectMeta: metav1.ObjectMeta{
			Name:      defaultKeycloakIdentifier,
			Namespace: cr.Namespace,
			Annotations: map[string]string{
				"argocd.argoproj.io/realm-created": "false",
			},
			Labels: map[string]string{
				"app": defaultKeycloakIdentifier,
			},
		},
		Spec: k8sappsv1.DeploymentSpec{
			Replicas: &replicas,
			Selector: &metav1.LabelSelector{
				MatchLabels: map[string]string{
					"app": defaultKeycloakIdentifier,
				},
			},
			Template: corev1.PodTemplateSpec{
				ObjectMeta: metav1.ObjectMeta{
					Labels: map[string]string{
						"app": defaultKeycloakIdentifier,
					},
				},
				Spec: corev1.PodSpec{
					Containers: []corev1.Container{
						{
							Name:  defaultKeycloakIdentifier,
							Image: getKeycloakContainerImage(cr),
							Env:   util.ProxyEnvVars(getKeycloakContainerEnv()...),
							Ports: []corev1.ContainerPort{
								{Name: "http", ContainerPort: httpPort},
								{Name: "https", ContainerPort: portTLS},
							},
							ReadinessProbe: &corev1.Probe{
								ProbeHandler: corev1.ProbeHandler{
									HTTPGet: &corev1.HTTPGetAction{
										Path: "/auth/realms/master",
										Port: intstr.FromInt(int(httpPort)),
									},
								},
							},
						},
					},
				},
			},
		},
	}
}

<<<<<<< HEAD
func (r *ArgoCDReconciler) newKeycloakInstance(cr *argoprojv1a1.ArgoCD) error {
=======
func (r *ReconcileArgoCD) newKeycloakInstance(cr *argoproj.ArgoCD) error {
>>>>>>> 75d6cf4d

	// Create Keycloak Ingress
	ing := newKeycloakIngress(cr)
	err := r.Client.Get(context.TODO(), types.NamespacedName{Name: ing.Name,
		Namespace: ing.Namespace}, ing)

	if err != nil {
		if errors.IsNotFound(err) {
			if err := controllerutil.SetControllerReference(cr, ing, r.Scheme); err != nil {
				return err
			}
			err = r.Client.Create(context.TODO(), ing)
			if err != nil {
				return err
			}
		} else {
			return err
		}
	}

	// Create Keycloak Service
	svc := newKeycloakService(cr)
	err = r.Client.Get(context.TODO(), types.NamespacedName{Name: svc.Name,
		Namespace: svc.Namespace}, svc)

	if err != nil {
		if errors.IsNotFound(err) {
			if err := controllerutil.SetControllerReference(cr, svc, r.Scheme); err != nil {
				return err
			}
			err = r.Client.Create(context.TODO(), svc)
			if err != nil {
				return err
			}
		} else {
			return err
		}
	}

	// Create Keycloak Deployment
	dep := newKeycloakDeployment(cr)
	err = r.Client.Get(context.TODO(), types.NamespacedName{Name: dep.Name,
		Namespace: dep.Namespace}, dep)

	if err != nil {
		if errors.IsNotFound(err) {
			if err := controllerutil.SetControllerReference(cr, dep, r.Scheme); err != nil {
				return err
			}
			err = r.Client.Create(context.TODO(), dep)
			if err != nil {
				return err
			}
		} else {
			return err
		}
	}

	return nil
}

// prepares a keycloak config which is used in creating keycloak realm configuration.
<<<<<<< HEAD
func (r *ArgoCDReconciler) prepareKeycloakConfig(cr *argoprojv1a1.ArgoCD) (*keycloakConfig, error) {
=======
func (r *ReconcileArgoCD) prepareKeycloakConfig(cr *argoproj.ArgoCD) (*keycloakConfig, error) {
>>>>>>> 75d6cf4d

	var tlsVerification bool
	// Get keycloak hostname from route.
	// keycloak hostname is required to post realm configuration to keycloak when keycloak cannot be accessed using service name
	// due to network policies or operator running outside the cluster or development purpose.
	existingKeycloakRoute := &routev1.Route{
		ObjectMeta: metav1.ObjectMeta{
			Name:      defaultKeycloakIdentifier,
			Namespace: cr.Namespace,
		},
	}
	err := r.Client.Get(context.TODO(), types.NamespacedName{Name: existingKeycloakRoute.Name,
		Namespace: existingKeycloakRoute.Namespace}, existingKeycloakRoute)
	if err != nil {
		return nil, err
	}
	kRouteURL := fmt.Sprintf("https://%s", existingKeycloakRoute.Spec.Host)

	// Get ArgoCD hostname from route. ArgoCD hostname is used in the keycloak client configuration.
	existingArgoCDRoute := &routev1.Route{
		ObjectMeta: metav1.ObjectMeta{
			Name:      fmt.Sprintf("%s-%s", cr.Name, "server"),
			Namespace: cr.Namespace,
		},
	}
	err = r.Client.Get(context.TODO(), types.NamespacedName{Name: existingArgoCDRoute.Name,
		Namespace: existingArgoCDRoute.Namespace}, existingArgoCDRoute)
	if err != nil {
		return nil, err
	}
	aRouteURL := fmt.Sprintf("https://%s", existingArgoCDRoute.Spec.Host)

	// Get keycloak Secret for credentials. credentials are required to authenticate with keycloak.
	existingSecret := &corev1.Secret{
		ObjectMeta: metav1.ObjectMeta{
			Name:      fmt.Sprintf("%s-%s", defaultKeycloakIdentifier, "secret"),
			Namespace: cr.Namespace,
		},
	}
	err = r.Client.Get(context.TODO(), types.NamespacedName{Name: existingSecret.Name,
		Namespace: existingSecret.Namespace}, existingSecret)
	if err != nil {
		return nil, err
	}

	userEnc := b64.URLEncoding.EncodeToString(existingSecret.Data["SSO_USERNAME"])
	passEnc := b64.URLEncoding.EncodeToString(existingSecret.Data["SSO_PASSWORD"])

	username, _ := b64.URLEncoding.DecodeString(userEnc)
	password, _ := b64.URLEncoding.DecodeString(passEnc)

	// Get Keycloak Service Cert
	serverCert, err := r.getKCServerCert(cr)
	if err != nil {
		return nil, err
	}

	// By default TLS Verification should be enabled.
	if cr.Spec.SSO.Keycloak == nil || (cr.Spec.SSO.Keycloak.VerifyTLS == nil || *cr.Spec.SSO.Keycloak.VerifyTLS) {
		tlsVerification = true
	}

	cfg := &keycloakConfig{
		ArgoName:           cr.Name,
		ArgoNamespace:      cr.Namespace,
		Username:           string(username),
		Password:           string(password),
		KeycloakURL:        kRouteURL,
		ArgoCDURL:          aRouteURL,
		KeycloakServerCert: serverCert,
		VerifyTLS:          tlsVerification,
	}

	return cfg, nil
}

// prepares a keycloak config which is used in creating keycloak realm configuration for kubernetes.
<<<<<<< HEAD
func (r *ArgoCDReconciler) prepareKeycloakConfigForK8s(cr *argoprojv1a1.ArgoCD) (*keycloakConfig, error) {
=======
func (r *ReconcileArgoCD) prepareKeycloakConfigForK8s(cr *argoproj.ArgoCD) (*keycloakConfig, error) {
>>>>>>> 75d6cf4d

	// Get keycloak hostname from ingress.
	// keycloak hostname is required to post realm configuration to keycloak when keycloak cannot be accessed using service name
	// due to network policies or operator running outside the cluster or development purpose.
	existingKeycloakIng := &networkingv1.Ingress{
		ObjectMeta: metav1.ObjectMeta{
			Name:      defaultKeycloakIdentifier,
			Namespace: cr.Namespace,
		},
	}
	err := r.Client.Get(context.TODO(), types.NamespacedName{Name: existingKeycloakIng.Name,
		Namespace: existingKeycloakIng.Namespace}, existingKeycloakIng)
	if err != nil {
		return nil, err
	}
	kIngURL := fmt.Sprintf("https://%s", existingKeycloakIng.Spec.Rules[0].Host)

	// Get ArgoCD hostname from Ingress. ArgoCD hostname is used in the keycloak client configuration.
	existingArgoCDIng := &networkingv1.Ingress{
		ObjectMeta: metav1.ObjectMeta{
			Name:      fmt.Sprintf("%s-%s", cr.Name, "server"),
			Namespace: cr.Namespace,
		},
	}
	err = r.Client.Get(context.TODO(), types.NamespacedName{Name: existingArgoCDIng.Name,
		Namespace: existingArgoCDIng.Namespace}, existingArgoCDIng)
	if err != nil {
		return nil, err
	}
	aIngURL := fmt.Sprintf("https://%s", existingArgoCDIng.Spec.Rules[0].Host)

	cfg := &keycloakConfig{
		ArgoName:      cr.Name,
		ArgoNamespace: cr.Namespace,
		Username:      defaultKeycloakAdminUser,
		Password:      defaultKeycloakAdminPassword,
		KeycloakURL:   kIngURL,
		ArgoCDURL:     aIngURL,
		VerifyTLS:     false,
	}

	return cfg, nil
}

// creates a keycloak realm configuration which when posted to keycloak using http client creates a keycloak realm.
func createRealmConfig(cfg *keycloakConfig) ([]byte, error) {

	oAuthClientSecret, err := util.GenerateRandomString(8)
	if err != nil {
		//TO DO: handle error
	}

	ks := &CustomKeycloakAPIRealm{
		Realm:       keycloakRealm,
		Enabled:     true,
		SslRequired: "external",
		Clients: []*keycloakv1alpha1.KeycloakAPIClient{
			{
				ClientID:                keycloakClient,
				Name:                    keycloakClient,
				RootURL:                 cfg.ArgoCDURL,
				AdminURL:                cfg.ArgoCDURL,
				ClientAuthenticatorType: "client-secret",
				Secret:                  oAuthClientSecret,
				RedirectUris: []string{fmt.Sprintf("%s/%s",
					cfg.ArgoCDURL, "auth/callback")},
				WebOrigins: []string{cfg.ArgoCDURL},
				DefaultClientScopes: []string{
					"web-origins",
					"role_list",
					"roles",
					"profile",
					"groups",
					"email",
				},
				StandardFlowEnabled: true,
			},
		},
		ClientScopes: []keycloakv1alpha1.KeycloakClientScope{
			{
				Name:     "groups",
				Protocol: "openid-connect",
				ProtocolMappers: []keycloakv1alpha1.KeycloakProtocolMapper{
					{
						Name:           "groups",
						Protocol:       "openid-connect",
						ProtocolMapper: "oidc-usermodel-attribute-mapper",
						Config: map[string]string{
							"aggregate.attrs":      "false",
							"multivalued":          "true",
							"userinfo.token.claim": "true",
							"user.attribute":       "groups",
							"id.token.claim":       "true",
							"access.token.claim":   "true",
							"claim.name":           "groups",
						},
					},
				},
			},
			{
				Name:     "email",
				Protocol: "openid-connect",
				ProtocolMappers: []keycloakv1alpha1.KeycloakProtocolMapper{
					{
						Name:           "email",
						Protocol:       "openid-connect",
						ProtocolMapper: "oidc-usermodel-property-mapper",
						Config: map[string]string{
							"userinfo.token.claim": "true",
							"user.attribute":       "email",
							"id.token.claim":       "true",
							"access.token.claim":   "true",
							"claim.name":           "email",
							"jsonType.label":       "String",
						},
					},
				},
			},
			{
				Name:     "profile",
				Protocol: "openid-connect",
				Attributes: map[string]string{
					"include.in.token.scope":    "true",
					"display.on.consent.screen": "true",
				},
			},
		},
	}

	// Add OpenShift-v4 as Identity Provider only for OpenShift environment.
	// No Identity Provider is configured by default for non-openshift environments.
	if workloads.IsTemplateAPIAvailable() {
		baseURL := "https://kubernetes.default.svc.cluster.local"
		if ok, _ := cluster.IsProxyCluster(); ok {
			var err error
			baseURL, err = cluster.GetOpenShiftAPIURL()
			if err != nil {
				return nil, err
			}
		}

		ks.IdentityProviders = []*keycloakv1alpha1.KeycloakIdentityProvider{
			{
				Alias:       "openshift-v4",
				DisplayName: "Login with OpenShift",
				ProviderID:  "openshift-v4",
				Config: map[string]string{
					"baseUrl":      baseURL,
					"clientSecret": oAuthClientSecret,
					"clientId":     getOAuthClient(cfg.ArgoNamespace),
					"defaultScope": "user:full",
					"syncMode":     "FORCE",
				},
			},
		}
		ks.IdentityProviderMappers = []*KeycloakIdentityProviderMapper{
			{
				Name:                   "groups",
				IdentityProviderAlias:  "openshift-v4",
				IdentityProviderMapper: "openshift-v4-user-attribute-mapper",
				Config: map[string]string{
					"syncMode":      "INHERIT",
					"jsonField":     "groups",
					"userAttribute": "groups",
				},
			},
		}
	}

	json, err := json.Marshal(ks)
	if err != nil {
		return nil, err
	}

	return json, nil
}

// Gets Keycloak Server cert. This cert is used to authenticate the api calls to the Keycloak service.
<<<<<<< HEAD
func (r *ArgoCDReconciler) getKCServerCert(cr *argoprojv1a1.ArgoCD) ([]byte, error) {
=======
func (r *ReconcileArgoCD) getKCServerCert(cr *argoproj.ArgoCD) ([]byte, error) {
>>>>>>> 75d6cf4d

	sslCertsSecret := &corev1.Secret{
		ObjectMeta: metav1.ObjectMeta{
			Name:      servingCertSecretName,
			Namespace: cr.Namespace,
		},
	}

	err := r.Client.Get(context.TODO(), types.NamespacedName{Name: sslCertsSecret.Name, Namespace: sslCertsSecret.Namespace}, sslCertsSecret)

	switch {
	case err == nil:
		return sslCertsSecret.Data["tls.crt"], nil
	case errors.IsNotFound(err):
		return nil, nil
	default:
		return nil, err
	}
}

func getOAuthClient(ns string) string {
	return fmt.Sprintf("%s-%s", defaultKeycloakBrokerName, ns)
}

// Updates OIDC configuration for ArgoCD.
<<<<<<< HEAD
func (r *ArgoCDReconciler) updateArgoCDConfiguration(cr *argoprojv1a1.ArgoCD, kRouteURL string) error {
=======
func (r *ReconcileArgoCD) updateArgoCDConfiguration(cr *argoproj.ArgoCD, kRouteURL string) error {
>>>>>>> 75d6cf4d

	// Update the ArgoCD client secret for OIDC in argocd-secret.
	argoCDSecret := &corev1.Secret{
		ObjectMeta: metav1.ObjectMeta{
			Name:      common.ArgoCDSecretName,
			Namespace: cr.Namespace,
		},
	}

	err := r.Client.Get(context.TODO(), types.NamespacedName{Name: argoCDSecret.Name, Namespace: argoCDSecret.Namespace}, argoCDSecret)
	if err != nil {
		log.Error(err, fmt.Sprintf("ArgoCD secret not found for ArgoCD %s in namespace %s",
			cr.Name, cr.Namespace))
		return err
	}

	argoCDSecret.Data["oidc.keycloak.clientSecret"] = []byte(oAuthClientSecret)
	err = r.Client.Update(context.TODO(), argoCDSecret)
	if err != nil {
		log.Error(err, fmt.Sprintf("Error updating ArgoCD Secret for ArgoCD %s in namespace %s",
			cr.Name, cr.Namespace))
		return err
	}

	// Create openshift OAuthClient
	if workloads.IsTemplateAPIAvailable() {
		oAuthClient := &oauthv1.OAuthClient{
			TypeMeta: metav1.TypeMeta{
				Kind:       "OAuthClient",
				APIVersion: "oauth.openshift.io/v1",
			},
			ObjectMeta: metav1.ObjectMeta{
				Name:      getOAuthClient(cr.Namespace),
				Namespace: cr.Namespace,
			},
			Secret: oAuthClientSecret,
			RedirectURIs: []string{fmt.Sprintf("%s/auth/realms/%s/broker/openshift-v4/endpoint",
				kRouteURL, keycloakClient)},
			GrantMethod: "prompt",
		}

		err = controllerutil.SetOwnerReference(cr, oAuthClient, r.Scheme)
		if err != nil {
			return err
		}

		err = r.Client.Get(context.TODO(), types.NamespacedName{Name: oAuthClient.Name}, oAuthClient)
		if err != nil {
			if errors.IsNotFound(err) {
				err = r.Client.Create(context.TODO(), oAuthClient)
				if err != nil {
					return err
				}
			}
		}
	}

	// Update ArgoCD instance for OIDC Config with Keycloakrealm URL
	rootCA := ""
	if cr.Spec.SSO.Keycloak.RootCA != "" {
		rootCA = cr.Spec.SSO.Keycloak.RootCA
	}
	o, err := yaml.Marshal(oidcConfig{
		Name: "Keycloak",
		Issuer: fmt.Sprintf("%s/auth/realms/%s",
			kRouteURL, keycloakRealm),
		ClientID:       keycloakClient,
		ClientSecret:   "$oidc.keycloak.clientSecret",
		RequestedScope: []string{"openid", "profile", "email", "groups"},
		RootCA:         rootCA,
	})

	if err != nil {
		return err
	}

	argoCDCM := newConfigMapWithName(common.ArgoCDConfigMapName, cr)
	err = r.Client.Get(context.TODO(), types.NamespacedName{Name: argoCDCM.Name, Namespace: argoCDCM.Namespace}, argoCDCM)
	if err != nil {
		log.Error(err, fmt.Sprintf("ArgoCD configmap not found for ArgoCD %s in namespace %s",
			cr.Name, cr.Namespace))

		return err
	}

	argoCDCM.Data[common.ArgoCDKeyOIDCConfig] = string(o)
	err = r.Client.Update(context.TODO(), argoCDCM)
	if err != nil {
		log.Error(err, fmt.Sprintf("Error updating OIDC Configuration for ArgoCD %s in namespace %s",
			cr.Name, cr.Namespace))
		return err
	}

	// Update RBAC for ArgoCD Instance.
	argoRBACCM := newConfigMapWithName(common.ArgoCDRBACConfigMapName, cr)
	err = r.Client.Get(context.TODO(), types.NamespacedName{Name: argoRBACCM.Name, Namespace: argoRBACCM.Namespace}, argoRBACCM)
	if err != nil {
		log.Error(err, fmt.Sprintf("ArgoCD RBAC configmap not found for ArgoCD %s in namespace %s",
			cr.Name, cr.Namespace))

		return err
	}

	argoRBACCM.Data["scopes"] = "[groups,email]"
	err = r.Client.Update(context.TODO(), argoRBACCM)
	if err != nil {
		log.Error(err, fmt.Sprintf("Error updating ArgoCD RBAC configmap %s in namespace %s",
			cr.Name, cr.Namespace))
		return err
	}

	return nil
}

// HandleKeycloakPodDeletion resets the Realm Creation Status to false when keycloak pod is deleted.
func handleKeycloakPodDeletion(dc *oappsv1.DeploymentConfig) error {
	dcClient, err := util.GetOAppsClient()

	log.Info("Set the Realm Creation status annoation to false")
	existingDC, err := dcClient.DeploymentConfigs(dc.Namespace).Get(context.TODO(), defaultKeycloakIdentifier, metav1.GetOptions{})
	if err != nil {
		return err
	}

	existingDC.Annotations["argocd.argoproj.io/realm-created"] = "false"
	_, err = dcClient.DeploymentConfigs(dc.Namespace).Update(context.TODO(), existingDC, metav1.UpdateOptions{})
	if err != nil {
		return err
	}

	return nil
}

<<<<<<< HEAD
func (r *ArgoCDReconciler) reconcileKeycloakConfiguration(cr *argoprojv1a1.ArgoCD) error {
=======
func (r *ReconcileArgoCD) reconcileKeycloakConfiguration(cr *argoproj.ArgoCD) error {
>>>>>>> 75d6cf4d

	// TemplateAPI is available, Install keycloak using openshift templates.
	if workloads.IsTemplateAPIAvailable() {
		err := r.reconcileKeycloakForOpenShift(cr)
		if err != nil {
			return err
		}
	} else {
		err := r.reconcileKeycloak(cr)
		if err != nil {
			return err
		}
	}

	return nil
}

func deleteKeycloakConfiguration(cr *argoproj.ArgoCD) error {

	// If SSO is installed using OpenShift templates.
	if workloads.IsTemplateAPIAvailable() {
		err := deleteKeycloakConfigForOpenShift(cr)
		if err != nil {
			return err
		}
	} else {
		err := deleteKeycloakConfigForK8s(cr)
		if err != nil {
			return err
		}
	}

	return nil
}

// Delete Keycloak configuration for OpenShift
func deleteKeycloakConfigForOpenShift(cr *argoproj.ArgoCD) error {
	cfg, err := config.GetConfig()
	if err != nil {
		log.Error(err, fmt.Sprintf("unable to get k8s config for ArgoCD %s in namespace %s",
			cr.Name, cr.Namespace))
		return err
	}

	// Initialize template client.
	templateclient, err := templatev1client.NewForConfig(cfg)
	if err != nil {
		log.Error(err, fmt.Sprintf("unable to create Template client for ArgoCD %s in namespace %s",
			cr.Name, cr.Namespace))
		return err
	}

	log.Info(fmt.Sprintf("Delete Template Instance for ArgoCD %s in namespace %s",
		cr.Name, cr.Namespace))

	// We use the foreground propagation policy to ensure that the garbage
	// collector removes all instantiated objects before the TemplateInstance
	// itself disappears.
	foreground := metav1.DeletePropagationForeground
	deleteOptions := metav1.DeleteOptions{PropagationPolicy: &foreground}
	err = templateclient.TemplateInstances(cr.Namespace).Delete(context.TODO(), defaultTemplateIdentifier, deleteOptions)
	if err != nil {
		return err
	}

	err = deleteOAuthClient(cr)
	if err != nil {
		return err
	}

	return nil
}

// Delete OpenShift OAuthClient
func deleteOAuthClient(cr *argoproj.ArgoCD) error {

	cfg, err := config.GetConfig()
	if err != nil {
		log.Error(err, fmt.Sprintf("unable to get k8s config for ArgoCD %s in namespace %s",
			cr.Name, cr.Namespace))
		return err
	}

	// We use the foreground propagation policy to ensure that the garbage
	// collector removes all instantiated objects before the TemplateInstance
	// itself disappears.
	foreground := metav1.DeletePropagationForeground
	deleteOptions := metav1.DeleteOptions{PropagationPolicy: &foreground}

	// Delete OAuthClient created for keycloak.
	oauth, err := oauthclient.NewForConfig(cfg)
	if err != nil {
		log.Error(err, fmt.Sprintf("unable to create oAuth client for ArgoCD %s in namespace %s",
			cr.Name, cr.Namespace))
		return err
	}
	log.Info(fmt.Sprintf("Delete OAuthClient for ArgoCD %s in namespace %s",
		cr.Name, cr.Namespace))

	oa := getOAuthClient(cr.Namespace)

	// TODO: Remove the oauth.OAuthClients().Get and proceed with delete once the issue is resolved.
	// OAuthClient configuration does not get deleted from previous instances occasionally.
	// It is safe to verify if OAuthClient exists and perform delete.
	// https://github.com/openshift/client-go/issues/209
	_, err = oauth.OAuthClients().Get(context.TODO(), oa, metav1.GetOptions{})
	if err == nil {
		err = oauth.OAuthClients().Delete(context.TODO(), oa, deleteOptions)
		if err != nil {
			return err
		}
	}

	return nil
}

// Delete Keycloak configuration for Kubernetes
func deleteKeycloakConfigForK8s(cr *argoproj.ArgoCD) error {

	cfg, err := config.GetConfig()
	if err != nil {
		log.Error(err, fmt.Sprintf("unable to get k8s config for ArgoCD %s in namespace %s",
			cr.Name, cr.Namespace))
		return err
	}

	clientset, err := kubernetes.NewForConfig(cfg)
	if err != nil {
		return err
	}

	log.Info(fmt.Sprintf("Delete Keycloak deployment for ArgoCD %s in namespace %s",
		cr.Name, cr.Namespace))

	// We use the foreground propagation policy to ensure that the garbage
	// collector removes all instantiated objects before the TemplateInstance
	// itself disappears.
	foreground := metav1.DeletePropagationForeground
	deleteOptions := metav1.DeleteOptions{PropagationPolicy: &foreground}
	err = clientset.AppsV1().Deployments(cr.Namespace).Delete(context.TODO(), defaultKeycloakIdentifier, deleteOptions)
	if err != nil {
		return err
	}

	log.Info(fmt.Sprintf("Delete Keycloak Service for ArgoCD %s in namespace %s",
		cr.Name, cr.Namespace))

	err = clientset.CoreV1().Services(cr.Namespace).Delete(context.TODO(), defaultKeycloakIdentifier, deleteOptions)
	if err != nil {
		return err
	}

	log.Info(fmt.Sprintf("Delete Keycloak Ingress for ArgoCD %s in namespace %s",
		cr.Name, cr.Namespace))

	err = clientset.ExtensionsV1beta1().Ingresses(cr.Namespace).Delete(context.TODO(), defaultKeycloakIdentifier, deleteOptions)
	if err != nil {
		return err
	}

	return nil
}

// Installs and configures Keycloak for OpenShift
<<<<<<< HEAD
func (r *ArgoCDReconciler) reconcileKeycloakForOpenShift(cr *argoprojv1a1.ArgoCD) error {
=======
func (r *ReconcileArgoCD) reconcileKeycloakForOpenShift(cr *argoproj.ArgoCD) error {
>>>>>>> 75d6cf4d

	templateInstanceRef, err := newKeycloakTemplateInstance(cr)
	if err != nil {
		return err
	}
	err = r.Client.Get(context.TODO(), types.NamespacedName{Name: templateInstanceRef.Name,
		Namespace: templateInstanceRef.Namespace}, &template.TemplateInstance{})
	if err != nil {
		if errors.IsNotFound(err) {
			log.Info(fmt.Sprintf("Template API found, Installing keycloak using openshift templates for ArgoCD %s in namespace %s",
				cr.Name, cr.Namespace))

			if err := controllerutil.SetControllerReference(cr, templateInstanceRef, r.Scheme); err != nil {
				return err
			}

			err = r.Client.Create(context.TODO(), templateInstanceRef)
			if err != nil {
				return err
			}
		} else {
			return err
		}
	}

	existingDC := &oappsv1.DeploymentConfig{
		ObjectMeta: metav1.ObjectMeta{
			Name:      defaultKeycloakIdentifier,
			Namespace: cr.Namespace,
		},
	}
	err = r.Client.Get(context.TODO(), types.NamespacedName{Name: existingDC.Name, Namespace: existingDC.Namespace}, existingDC)
	if err != nil {
		log.Error(err, fmt.Sprintf("Keycloak Deployment not found or being created for ArgoCD %s in namespace %s",
			cr.Name, cr.Namespace))
	} else {
		// Handle Image upgrades
		desiredImage := getKeycloakContainerImage(cr)
		if existingDC.Spec.Template.Spec.Containers[0].Image != desiredImage {
			existingDC.Spec.Template.Spec.Containers[0].Image = desiredImage

			err = retry.RetryOnConflict(retry.DefaultBackoff, func() error {
				return r.Client.Update(context.TODO(), existingDC)
			})

			if err != nil {
				return err
			}
		}
	}

	// Proceed with the keycloak configuration only once the keycloak pod is up and running.
	if existingDC.Status.AvailableReplicas == expectedReplicas {

		cfg, err := r.prepareKeycloakConfig(cr)
		if err != nil {
			return err
		}

		// keycloakRouteURL is used to update the OIDC configuration for ArgoCD.
		keycloakRouteURL := cfg.KeycloakURL

		// If Keycloak deployment exists and a realm is already created for ArgoCD, Do not create a new one.
		if existingDC.Annotations["argocd.argoproj.io/realm-created"] == "false" {

			// Create a keycloak realm and publish.
			response, err := createRealm(cfg)
			if err != nil {
				log.Error(err, fmt.Sprintf("Failed posting keycloak realm configuration for ArgoCD %s in namespace %s",
					cr.Name, cr.Namespace))
				return err
			}

			if response == successResponse {
				log.Info(fmt.Sprintf("Successfully created keycloak realm for ArgoCD %s in namespace %s",
					cr.Name, cr.Namespace))

				// TODO: Remove the deleteOAuthClient invocation once the issue is resolved.
				// OAuthClient configuration does not get deleted from previous instances occasionally.
				// It is safe to delete before updating the OIDC config.
				// https://github.com/openshift/client-go/issues/209
				err = deleteOAuthClient(cr)
				if err != nil {
					return err
				}

				// Update Realm creation. This will avoid posting of realm configuration on further reconciliations.
				err = r.Client.Get(context.TODO(), types.NamespacedName{Name: existingDC.Name, Namespace: existingDC.Namespace}, existingDC)
				if err != nil {
					return err
				}

				existingDC.Annotations["argocd.argoproj.io/realm-created"] = "true"
				err = retry.RetryOnConflict(retry.DefaultBackoff, func() error {
					return r.Client.Update(context.TODO(), existingDC)
				})

				if err != nil {
					return err
				}

			}
		}

		// Updates OIDC Configuration in the argocd-cm when Keycloak is initially configured
		// or when user requests to update the OIDC configuration through `.spec.sso.keycloak.rootCA`.
		err = r.updateArgoCDConfiguration(cr, keycloakRouteURL)
		if err != nil {
			log.Error(err, fmt.Sprintf("Failed to update OIDC Configuration for ArgoCD %s in namespace %s",
				cr.Name, cr.Namespace))
			return err
		}
	}

	return nil
}

// Installs and configures Keycloak for Kubernetes
<<<<<<< HEAD
func (r *ArgoCDReconciler) reconcileKeycloak(cr *argoprojv1a1.ArgoCD) error {
=======
func (r *ReconcileArgoCD) reconcileKeycloak(cr *argoproj.ArgoCD) error {
>>>>>>> 75d6cf4d

	err := r.newKeycloakInstance(cr)
	if err != nil {
		log.Error(err, fmt.Sprintf("Failed creating keycloak instance for ArgoCD %s in Namespace %s",
			cr.Name, cr.Namespace))
		return err
	}

	existingDeployment := &k8sappsv1.Deployment{
		ObjectMeta: metav1.ObjectMeta{
			Name:      defaultKeycloakIdentifier,
			Namespace: cr.Namespace,
		},
	}

	err = r.Client.Get(context.TODO(), types.NamespacedName{Name: existingDeployment.Name, Namespace: existingDeployment.Namespace}, existingDeployment)
	if err != nil {
		log.Error(err, fmt.Sprintf("Keycloak Deployment not found or being created for ArgoCD %s in namespace %s",
			cr.Name, cr.Namespace))
	} else {
		// Handle Image upgrades
		desiredImage := getKeycloakContainerImage(cr)
		if existingDeployment.Spec.Template.Spec.Containers[0].Image != desiredImage {
			existingDeployment.Spec.Template.Spec.Containers[0].Image = desiredImage

			err = retry.RetryOnConflict(retry.DefaultBackoff, func() error {
				return r.Client.Update(context.TODO(), existingDeployment)
			})

			if err != nil {
				return err
			}
		}
	}

	// Proceed with the keycloak configuration only once the keycloak pod is up and running.
	if existingDeployment.Status.AvailableReplicas == expectedReplicas {

		cfg, err := r.prepareKeycloakConfigForK8s(cr)
		if err != nil {
			return err
		}

		// kIngURL is used to update the OIDC configuration for ArgoCD.
		kIngURL := cfg.KeycloakURL

		// If Keycloak deployment exists and a realm is already created for ArgoCD, Do not create a new one.
		if existingDeployment.Annotations["argocd.argoproj.io/realm-created"] == "false" {
			// Create a keycloak realm and publish.
			response, err := createRealm(cfg)
			if err != nil {
				log.Error(err, fmt.Sprintf("Failed posting keycloak realm configuration for ArgoCD %s in namespace %s",
					cr.Name, cr.Namespace))
				return err
			}

			if response == successResponse {
				log.Info("Successfully created keycloak realm for ArgoCD %s in namespace %s")

				// Update Realm creation. This will avoid posting of realm configuration on further reconciliations.
				existingDeployment.Annotations["argocd.argoproj.io/realm-created"] = "true"
				err = r.Client.Update(context.TODO(), existingDeployment)
				if err != nil {
					return err
				}
			}
		}

		// Updates OIDC Configuration in the argocd-cm when Keycloak is initially configured
		// or when user requests to update the OIDC configuration through `.spec.sso.keycloak.rootCA`.
		err = r.updateArgoCDConfiguration(cr, kIngURL)
		if err != nil {
			log.Error(err, fmt.Sprintf("Failed to update OIDC Configuration for ArgoCD %s in namespace %s",
				cr.Name, cr.Namespace))
			return err
		}
	}

	return nil
}<|MERGE_RESOLUTION|>--- conflicted
+++ resolved
@@ -709,11 +709,7 @@
 	}
 }
 
-<<<<<<< HEAD
-func (r *ArgoCDReconciler) newKeycloakInstance(cr *argoprojv1a1.ArgoCD) error {
-=======
 func (r *ReconcileArgoCD) newKeycloakInstance(cr *argoproj.ArgoCD) error {
->>>>>>> 75d6cf4d
 
 	// Create Keycloak Ingress
 	ing := newKeycloakIngress(cr)
@@ -776,11 +772,7 @@
 }
 
 // prepares a keycloak config which is used in creating keycloak realm configuration.
-<<<<<<< HEAD
-func (r *ArgoCDReconciler) prepareKeycloakConfig(cr *argoprojv1a1.ArgoCD) (*keycloakConfig, error) {
-=======
 func (r *ReconcileArgoCD) prepareKeycloakConfig(cr *argoproj.ArgoCD) (*keycloakConfig, error) {
->>>>>>> 75d6cf4d
 
 	var tlsVerification bool
 	// Get keycloak hostname from route.
@@ -858,11 +850,7 @@
 }
 
 // prepares a keycloak config which is used in creating keycloak realm configuration for kubernetes.
-<<<<<<< HEAD
-func (r *ArgoCDReconciler) prepareKeycloakConfigForK8s(cr *argoprojv1a1.ArgoCD) (*keycloakConfig, error) {
-=======
 func (r *ReconcileArgoCD) prepareKeycloakConfigForK8s(cr *argoproj.ArgoCD) (*keycloakConfig, error) {
->>>>>>> 75d6cf4d
 
 	// Get keycloak hostname from ingress.
 	// keycloak hostname is required to post realm configuration to keycloak when keycloak cannot be accessed using service name
@@ -1041,11 +1029,7 @@
 }
 
 // Gets Keycloak Server cert. This cert is used to authenticate the api calls to the Keycloak service.
-<<<<<<< HEAD
-func (r *ArgoCDReconciler) getKCServerCert(cr *argoprojv1a1.ArgoCD) ([]byte, error) {
-=======
 func (r *ReconcileArgoCD) getKCServerCert(cr *argoproj.ArgoCD) ([]byte, error) {
->>>>>>> 75d6cf4d
 
 	sslCertsSecret := &corev1.Secret{
 		ObjectMeta: metav1.ObjectMeta{
@@ -1071,11 +1055,7 @@
 }
 
 // Updates OIDC configuration for ArgoCD.
-<<<<<<< HEAD
-func (r *ArgoCDReconciler) updateArgoCDConfiguration(cr *argoprojv1a1.ArgoCD, kRouteURL string) error {
-=======
 func (r *ReconcileArgoCD) updateArgoCDConfiguration(cr *argoproj.ArgoCD, kRouteURL string) error {
->>>>>>> 75d6cf4d
 
 	// Update the ArgoCD client secret for OIDC in argocd-secret.
 	argoCDSecret := &corev1.Secret{
@@ -1209,11 +1189,7 @@
 	return nil
 }
 
-<<<<<<< HEAD
-func (r *ArgoCDReconciler) reconcileKeycloakConfiguration(cr *argoprojv1a1.ArgoCD) error {
-=======
 func (r *ReconcileArgoCD) reconcileKeycloakConfiguration(cr *argoproj.ArgoCD) error {
->>>>>>> 75d6cf4d
 
 	// TemplateAPI is available, Install keycloak using openshift templates.
 	if workloads.IsTemplateAPIAvailable() {
@@ -1378,11 +1354,7 @@
 }
 
 // Installs and configures Keycloak for OpenShift
-<<<<<<< HEAD
-func (r *ArgoCDReconciler) reconcileKeycloakForOpenShift(cr *argoprojv1a1.ArgoCD) error {
-=======
 func (r *ReconcileArgoCD) reconcileKeycloakForOpenShift(cr *argoproj.ArgoCD) error {
->>>>>>> 75d6cf4d
 
 	templateInstanceRef, err := newKeycloakTemplateInstance(cr)
 	if err != nil {
@@ -1501,11 +1473,7 @@
 }
 
 // Installs and configures Keycloak for Kubernetes
-<<<<<<< HEAD
-func (r *ArgoCDReconciler) reconcileKeycloak(cr *argoprojv1a1.ArgoCD) error {
-=======
 func (r *ReconcileArgoCD) reconcileKeycloak(cr *argoproj.ArgoCD) error {
->>>>>>> 75d6cf4d
 
 	err := r.newKeycloakInstance(cr)
 	if err != nil {
