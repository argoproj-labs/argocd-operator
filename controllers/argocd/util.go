--- conflicted
+++ resolved
@@ -1081,11 +1081,7 @@
 			if !ok {
 				return false
 			}
-<<<<<<< HEAD
-			if (oldCR.Spec.Notifications.Enabled != newCR.Spec.Notifications.Enabled) && !newCR.Spec.Notifications.Enabled {
-=======
 			if oldCR.Spec.Notifications.Enabled && !newCR.Spec.Notifications.Enabled {
->>>>>>> 5c8492ad
 				err := r.deleteNotificationsResources(newCR)
 				if err != nil {
 					log.Error(err, fmt.Sprintf("Failed to delete notifications controller resources for ArgoCD %s in namespace %s",
