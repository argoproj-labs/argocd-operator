// Copyright 2019 ArgoCD Operator Developers
//
// Licensed under the Apache License, Version 2.0 (the "License");
// you may not use this file except in compliance with the License.
// You may obtain a copy of the License at
//
// 	http://www.apache.org/licenses/LICENSE-2.0
//
// Unless required by applicable law or agreed to in writing, software
// distributed under the License is distributed on an "AS IS" BASIS,
// WITHOUT WARRANTIES OR CONDITIONS OF ANY KIND, either express or implied.
// See the License for the specific language governing permissions and
// limitations under the License.

package argocd

import (
	"context"
	"fmt"

	routev1 "github.com/openshift/api/route/v1"
	metav1 "k8s.io/apimachinery/pkg/apis/meta/v1"
	"k8s.io/apimachinery/pkg/util/intstr"
	"sigs.k8s.io/controller-runtime/pkg/controller/controllerutil"

	argoproj "github.com/argoproj-labs/argocd-operator/api/v1beta1"
	"github.com/argoproj-labs/argocd-operator/common"
	"github.com/argoproj-labs/argocd-operator/pkg/util"
)

var routeAPIFound = false

// IsRouteAPIAvailable returns true if the Route API is present.
func IsRouteAPIAvailable() bool {
	return routeAPIFound
}

// verifyRouteAPI will verify that the Route API is present.
func verifyRouteAPI() error {
	found, err := util.VerifyAPI(routev1.GroupName, routev1.GroupVersion.Version)
	if err != nil {
		return err
	}
	routeAPIFound = found
	return nil
}

// newRoute returns a new Route instance for the given ArgoCD.
func newRoute(cr *argoproj.ArgoCD) *routev1.Route {
	return &routev1.Route{
		ObjectMeta: metav1.ObjectMeta{
			Name:      cr.Name,
			Namespace: cr.Namespace,
			Labels:    common.DefaultLabels(cr.Name, cr.Name, ""),
		},
	}
}

// newRouteWithName returns a new Route with the given name and ArgoCD.
func newRouteWithName(name string, cr *argoproj.ArgoCD) *routev1.Route {
	route := newRoute(cr)
	route.ObjectMeta.Name = name

	lbls := route.ObjectMeta.Labels
	lbls[common.AppK8sKeyName] = name
	route.ObjectMeta.Labels = lbls

	return route
}

// newRouteWithSuffix returns a new Route with the given name suffix for the ArgoCD.
func newRouteWithSuffix(suffix string, cr *argoproj.ArgoCD) *routev1.Route {
	return newRouteWithName(fmt.Sprintf("%s-%s", cr.Name, suffix), cr)
}

// reconcileRoutes will ensure that all ArgoCD Routes are present.
<<<<<<< HEAD
func (r *ArgoCDReconciler) reconcileRoutes(cr *argoprojv1a1.ArgoCD) error {
=======
func (r *ReconcileArgoCD) reconcileRoutes(cr *argoproj.ArgoCD) error {
>>>>>>> 75d6cf4d
	if err := r.reconcileGrafanaRoute(cr); err != nil {
		return err
	}

	if err := r.reconcilePrometheusRoute(cr); err != nil {
		return err
	}

	if err := r.reconcileServerRoute(cr); err != nil {
		return err
	}

	if err := r.reconcileApplicationSetControllerWebhookRoute(cr); err != nil {
		return err
	}

	return nil
}

// reconcileGrafanaRoute will ensure that the ArgoCD Grafana Route is present.
<<<<<<< HEAD
func (r *ArgoCDReconciler) reconcileGrafanaRoute(cr *argoprojv1a1.ArgoCD) error {
=======
func (r *ReconcileArgoCD) reconcileGrafanaRoute(cr *argoproj.ArgoCD) error {
>>>>>>> 75d6cf4d
	route := newRouteWithSuffix("grafana", cr)
	if util.IsObjectFound(r.Client, cr.Namespace, route.Name, route) {
		if !cr.Spec.Grafana.Enabled || !cr.Spec.Grafana.Route.Enabled {
			// Route exists but enabled flag has been set to false, delete the Route
			return r.Client.Delete(context.TODO(), route)
		}
		return nil // Route found, do nothing
	}

	if !cr.Spec.Grafana.Enabled || !cr.Spec.Grafana.Route.Enabled {
		return nil // Grafana itself or Route not enabled, do nothing.
	}

	// Allow override of the Annotations for the Route.
	if len(cr.Spec.Grafana.Route.Annotations) > 0 {
		route.Annotations = cr.Spec.Grafana.Route.Annotations
	}

	// Allow override of the Labels for the Route.
	if len(cr.Spec.Grafana.Route.Labels) > 0 {
		labels := route.Labels
		for key, val := range cr.Spec.Grafana.Route.Labels {
			labels[key] = val
		}
		route.Labels = labels
	}

	// Allow override of the Host for the Route.
	if len(cr.Spec.Grafana.Host) > 0 {
		route.Spec.Host = cr.Spec.Grafana.Host // TODO: What additional role needed for this?
	}

	// Allow override of the Path for the Route
	if len(cr.Spec.Grafana.Route.Path) > 0 {
		route.Spec.Path = cr.Spec.Grafana.Route.Path
	}

	route.Spec.Port = &routev1.RoutePort{
		TargetPort: intstr.FromString("http"),
	}

	// Allow override of TLS options for the Route
	if cr.Spec.Grafana.Route.TLS != nil {
		route.Spec.TLS = cr.Spec.Grafana.Route.TLS
	}

	route.Spec.To.Kind = "Service"
	route.Spec.To.Name = util.NameWithSuffix(cr.Name, "grafana")

	// Allow override of the WildcardPolicy for the Route
	if cr.Spec.Grafana.Route.WildcardPolicy != nil && len(*cr.Spec.Grafana.Route.WildcardPolicy) > 0 {
		route.Spec.WildcardPolicy = *cr.Spec.Grafana.Route.WildcardPolicy
	}

	if err := controllerutil.SetControllerReference(cr, route, r.Scheme); err != nil {
		return err
	}
	return r.Client.Create(context.TODO(), route)
}

// reconcilePrometheusRoute will ensure that the ArgoCD Prometheus Route is present.
<<<<<<< HEAD
func (r *ArgoCDReconciler) reconcilePrometheusRoute(cr *argoprojv1a1.ArgoCD) error {
=======
func (r *ReconcileArgoCD) reconcilePrometheusRoute(cr *argoproj.ArgoCD) error {
>>>>>>> 75d6cf4d
	route := newRouteWithSuffix("prometheus", cr)
	if util.IsObjectFound(r.Client, cr.Namespace, route.Name, route) {
		if !cr.Spec.Prometheus.Enabled || !cr.Spec.Prometheus.Route.Enabled {
			// Route exists but enabled flag has been set to false, delete the Route
			return r.Client.Delete(context.TODO(), route)
		}
		return nil // Route found, do nothing
	}

	if !cr.Spec.Prometheus.Enabled || !cr.Spec.Prometheus.Route.Enabled {
		return nil // Prometheus itself or Route not enabled, do nothing.
	}

	// Allow override of the Annotations for the Route.
	if len(cr.Spec.Prometheus.Route.Annotations) > 0 {
		route.Annotations = cr.Spec.Prometheus.Route.Annotations
	}

	// Allow override of the Labels for the Route.
	if len(cr.Spec.Prometheus.Route.Labels) > 0 {
		labels := route.Labels
		for key, val := range cr.Spec.Prometheus.Route.Labels {
			labels[key] = val
		}
		route.Labels = labels
	}

	// Allow override of the Host for the Route.
	if len(cr.Spec.Prometheus.Host) > 0 {
		route.Spec.Host = cr.Spec.Prometheus.Host // TODO: What additional role needed for this?
	}

	route.Spec.Port = &routev1.RoutePort{
		TargetPort: intstr.FromString("web"),
	}

	// Allow override of TLS options for the Route
	if cr.Spec.Prometheus.Route.TLS != nil {
		route.Spec.TLS = cr.Spec.Prometheus.Route.TLS
	}

	route.Spec.To.Kind = "Service"
	route.Spec.To.Name = "prometheus-operated"

	// Allow override of the WildcardPolicy for the Route
	if cr.Spec.Prometheus.Route.WildcardPolicy != nil && len(*cr.Spec.Prometheus.Route.WildcardPolicy) > 0 {
		route.Spec.WildcardPolicy = *cr.Spec.Prometheus.Route.WildcardPolicy
	}

	if err := controllerutil.SetControllerReference(cr, route, r.Scheme); err != nil {
		return err
	}
	return r.Client.Create(context.TODO(), route)
}

// reconcileServerRoute will ensure that the ArgoCD Server Route is present.
<<<<<<< HEAD
func (r *ArgoCDReconciler) reconcileServerRoute(cr *argoprojv1a1.ArgoCD) error {
=======
func (r *ReconcileArgoCD) reconcileServerRoute(cr *argoproj.ArgoCD) error {
>>>>>>> 75d6cf4d

	route := newRouteWithSuffix("server", cr)
	found := util.IsObjectFound(r.Client, cr.Namespace, route.Name, route)
	if found {
		if !cr.Spec.Server.Route.Enabled {
			// Route exists but enabled flag has been set to false, delete the Route
			return r.Client.Delete(context.TODO(), route)
		}
	}

	if !cr.Spec.Server.Route.Enabled {
		return nil // Route not enabled, move along...
	}

	// Allow override of the Annotations for the Route.
	if len(cr.Spec.Server.Route.Annotations) > 0 {
		route.Annotations = cr.Spec.Server.Route.Annotations
	}

	// Allow override of the Labels for the Route.
	if len(cr.Spec.Server.Route.Labels) > 0 {
		labels := route.Labels
		for key, val := range cr.Spec.Server.Route.Labels {
			labels[key] = val
		}
		route.Labels = labels
	}

	// Allow override of the Host for the Route.
	if len(cr.Spec.Server.Host) > 0 {
		route.Spec.Host = cr.Spec.Server.Host // TODO: What additional role needed for this?
	}

	if cr.Spec.Server.Insecure {
		// Disable TLS and rely on the cluster certificate.
		route.Spec.Port = &routev1.RoutePort{
			TargetPort: intstr.FromString("http"),
		}
		route.Spec.TLS = &routev1.TLSConfig{
			InsecureEdgeTerminationPolicy: routev1.InsecureEdgeTerminationPolicyRedirect,
			Termination:                   routev1.TLSTerminationEdge,
		}
	} else {
		// Server is using TLS configure passthrough.
		route.Spec.Port = &routev1.RoutePort{
			TargetPort: intstr.FromString("https"),
		}
		route.Spec.TLS = &routev1.TLSConfig{
			InsecureEdgeTerminationPolicy: routev1.InsecureEdgeTerminationPolicyRedirect,
			Termination:                   routev1.TLSTerminationPassthrough,
		}
	}

	// Allow override of TLS options for the Route
	if cr.Spec.Server.Route.TLS != nil {
		route.Spec.TLS = cr.Spec.Server.Route.TLS
	}

	route.Spec.To.Kind = "Service"
	route.Spec.To.Name = util.NameWithSuffix(cr.Name, "server")

	// Allow override of the WildcardPolicy for the Route
	if cr.Spec.Server.Route.WildcardPolicy != nil && len(*cr.Spec.Server.Route.WildcardPolicy) > 0 {
		route.Spec.WildcardPolicy = *cr.Spec.Server.Route.WildcardPolicy
	}

	if err := controllerutil.SetControllerReference(cr, route, r.Scheme); err != nil {
		return err
	}
	if !found {
		return r.Client.Create(context.TODO(), route)
	}
	return r.Client.Update(context.TODO(), route)
}

// reconcileApplicationSetControllerWebhookRoute will ensure that the ArgoCD Server Route is present.
<<<<<<< HEAD
func (r *ArgoCDReconciler) reconcileApplicationSetControllerWebhookRoute(cr *argoprojv1a1.ArgoCD) error {
=======
func (r *ReconcileArgoCD) reconcileApplicationSetControllerWebhookRoute(cr *argoproj.ArgoCD) error {
>>>>>>> 75d6cf4d
	name := fmt.Sprintf("%s-%s", common.ApplicationSetServiceNameSuffix, "webhook")
	route := newRouteWithSuffix(name, cr)
	found := util.IsObjectFound(r.Client, cr.Namespace, route.Name, route)
	if found {
		if cr.Spec.ApplicationSet == nil || !cr.Spec.ApplicationSet.WebhookServer.Route.Enabled {
			// Route exists but enabled flag has been set to false, delete the Route
			return r.Client.Delete(context.TODO(), route)
		}
	}

	if cr.Spec.ApplicationSet == nil || !cr.Spec.ApplicationSet.WebhookServer.Route.Enabled {
		return nil // Route not enabled, move along...
	}

	// Allow override of the Annotations for the Route.
	if len(cr.Spec.ApplicationSet.WebhookServer.Route.Annotations) > 0 {
		route.Annotations = cr.Spec.Server.Route.Annotations
	}

	// Allow override of the Labels for the Route.
	if len(cr.Spec.ApplicationSet.WebhookServer.Route.Labels) > 0 {
		labels := route.Labels
		for key, val := range cr.Spec.Server.Route.Labels {
			labels[key] = val
		}
		route.Labels = labels
	}

	// Allow override of the Host for the Route.
	if len(cr.Spec.Server.Host) > 0 {
		route.Spec.Host = cr.Spec.ApplicationSet.WebhookServer.Host
	}

	if cr.Spec.Server.Insecure {
		// Disable TLS and rely on the cluster certificate.
		route.Spec.Port = &routev1.RoutePort{
			TargetPort: intstr.FromString("webhook"),
		}
		route.Spec.TLS = &routev1.TLSConfig{
			InsecureEdgeTerminationPolicy: routev1.InsecureEdgeTerminationPolicyRedirect,
			Termination:                   routev1.TLSTerminationEdge,
		}
	} else {
		// Server is using TLS configure passthrough.
		route.Spec.Port = &routev1.RoutePort{
			TargetPort: intstr.FromString("webhook"),
		}
		route.Spec.TLS = &routev1.TLSConfig{
			InsecureEdgeTerminationPolicy: routev1.InsecureEdgeTerminationPolicyRedirect,
			Termination:                   routev1.TLSTerminationPassthrough,
		}
	}

	// Allow override of TLS options for the Route
	if cr.Spec.Server.Route.TLS != nil {
		route.Spec.TLS = cr.Spec.Server.Route.TLS
	}

	route.Spec.To.Kind = "Service"
	route.Spec.To.Name = util.NameWithSuffix(cr.Name, common.ApplicationSetServiceNameSuffix)

	// Allow override of the WildcardPolicy for the Route
	if cr.Spec.Server.Route.WildcardPolicy != nil && len(*cr.Spec.Server.Route.WildcardPolicy) > 0 {
		route.Spec.WildcardPolicy = *cr.Spec.Server.Route.WildcardPolicy
	}

	if err := controllerutil.SetControllerReference(cr, route, r.Scheme); err != nil {
		return err
	}
	if !found {
		return r.Client.Create(context.TODO(), route)
	}
	return r.Client.Update(context.TODO(), route)
}<|MERGE_RESOLUTION|>--- conflicted
+++ resolved
@@ -74,11 +74,7 @@
 }
 
 // reconcileRoutes will ensure that all ArgoCD Routes are present.
-<<<<<<< HEAD
 func (r *ArgoCDReconciler) reconcileRoutes(cr *argoprojv1a1.ArgoCD) error {
-=======
-func (r *ReconcileArgoCD) reconcileRoutes(cr *argoproj.ArgoCD) error {
->>>>>>> 75d6cf4d
 	if err := r.reconcileGrafanaRoute(cr); err != nil {
 		return err
 	}
@@ -99,11 +95,7 @@
 }
 
 // reconcileGrafanaRoute will ensure that the ArgoCD Grafana Route is present.
-<<<<<<< HEAD
 func (r *ArgoCDReconciler) reconcileGrafanaRoute(cr *argoprojv1a1.ArgoCD) error {
-=======
-func (r *ReconcileArgoCD) reconcileGrafanaRoute(cr *argoproj.ArgoCD) error {
->>>>>>> 75d6cf4d
 	route := newRouteWithSuffix("grafana", cr)
 	if util.IsObjectFound(r.Client, cr.Namespace, route.Name, route) {
 		if !cr.Spec.Grafana.Enabled || !cr.Spec.Grafana.Route.Enabled {
@@ -165,11 +157,7 @@
 }
 
 // reconcilePrometheusRoute will ensure that the ArgoCD Prometheus Route is present.
-<<<<<<< HEAD
 func (r *ArgoCDReconciler) reconcilePrometheusRoute(cr *argoprojv1a1.ArgoCD) error {
-=======
-func (r *ReconcileArgoCD) reconcilePrometheusRoute(cr *argoproj.ArgoCD) error {
->>>>>>> 75d6cf4d
 	route := newRouteWithSuffix("prometheus", cr)
 	if util.IsObjectFound(r.Client, cr.Namespace, route.Name, route) {
 		if !cr.Spec.Prometheus.Enabled || !cr.Spec.Prometheus.Route.Enabled {
@@ -226,11 +214,7 @@
 }
 
 // reconcileServerRoute will ensure that the ArgoCD Server Route is present.
-<<<<<<< HEAD
 func (r *ArgoCDReconciler) reconcileServerRoute(cr *argoprojv1a1.ArgoCD) error {
-=======
-func (r *ReconcileArgoCD) reconcileServerRoute(cr *argoproj.ArgoCD) error {
->>>>>>> 75d6cf4d
 
 	route := newRouteWithSuffix("server", cr)
 	found := util.IsObjectFound(r.Client, cr.Namespace, route.Name, route)
@@ -307,11 +291,7 @@
 }
 
 // reconcileApplicationSetControllerWebhookRoute will ensure that the ArgoCD Server Route is present.
-<<<<<<< HEAD
 func (r *ArgoCDReconciler) reconcileApplicationSetControllerWebhookRoute(cr *argoprojv1a1.ArgoCD) error {
-=======
-func (r *ReconcileArgoCD) reconcileApplicationSetControllerWebhookRoute(cr *argoproj.ArgoCD) error {
->>>>>>> 75d6cf4d
 	name := fmt.Sprintf("%s-%s", common.ApplicationSetServiceNameSuffix, "webhook")
 	route := newRouteWithSuffix(name, cr)
 	found := util.IsObjectFound(r.Client, cr.Namespace, route.Name, route)
