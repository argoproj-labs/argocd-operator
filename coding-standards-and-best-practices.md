--- conflicted
+++ resolved
@@ -221,11 +221,7 @@
 acr.Logger.Debug("reconcileManagedRoles: skip reconciliation in favor of custom role", "name", customRoleName)
 ```
 
-<<<<<<< HEAD
-- Use Info level (`Logger.Info` or `Logger.Info`) for all other info-level logs.  Any new action taken by the controller that is critical to normal functioning.
-=======
 - Use Info level (`Logger.Info`) for all other info-level logs.  Any new action taken by the controller that is critical to normal functioning.
->>>>>>> 10a3bcde
 - - No need to mention function names when logging at `info` level. eg:
 
 ```
