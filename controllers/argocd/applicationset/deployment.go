--- conflicted
+++ resolved
@@ -59,11 +59,7 @@
 			asr.Logger.Error(err, "reconcileDeployment: failed to create deployment", "name", desiredDeployment.Name, "namespace", desiredDeployment.Namespace)
 			return err
 		}
-<<<<<<< HEAD
-		asr.Logger.Info("reconcileDeployment: deployment created", "name", desiredDeployment.Name, "namespace", desiredDeployment.Namespace)
-=======
 		asr.Logger.Info("deployment created", "name", desiredDeployment.Name, "namespace", desiredDeployment.Namespace)
->>>>>>> 10a3bcde
 		return nil
 	}
 	deploymentChanged := false
@@ -102,11 +98,7 @@
 		}
 	}
 
-<<<<<<< HEAD
-	asr.Logger.Info("reconcileDeployment: deployment updated", "name", existingDeployment.Name, "namespace", existingDeployment.Namespace)
-=======
 	asr.Logger.Info("deployment updated", "name", existingDeployment.Name, "namespace", existingDeployment.Namespace)
->>>>>>> 10a3bcde
 	return nil
 }
 
@@ -118,11 +110,7 @@
 		asr.Logger.Error(err, "DeleteDeployment: failed to delete deployment", "name", name, "namespace", namespace)
 		return err
 	}
-<<<<<<< HEAD
-	asr.Logger.Info("DeleteDeployment: deployment deleted", "name", name, "namespace", namespace)
-=======
 	asr.Logger.Info("deployment deleted", "name", name, "namespace", namespace)
->>>>>>> 10a3bcde
 	return nil
 }
 
