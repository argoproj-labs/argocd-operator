package workloads

import (
	"errors"
	"fmt"

	corev1 "k8s.io/api/core/v1"
	metav1 "k8s.io/apimachinery/pkg/apis/meta/v1"
	cntrlClient "sigs.k8s.io/controller-runtime/pkg/client"

	argoproj "github.com/argoproj-labs/argocd-operator/api/v1beta1"
	"github.com/argoproj-labs/argocd-operator/pkg/mutation"
	"github.com/argoproj-labs/argocd-operator/pkg/resource"
)

// ConfigMapRequest objects contain all the required information to produce a configMap object in return
type ConfigMapRequest struct {
	ObjectMeta metav1.ObjectMeta
	Data       map[string]string
	Instance   *argoproj.ArgoCD

	// array of functions to mutate obj before returning to requester
	Mutations []mutation.MutateFunc
	// array of arguments to pass to the mutation funcs
	MutationArgs []interface{}
	Client       cntrlClient.Client
}

// newConfigMap returns a new ConfigMap instance for the given ArgoCD.
func newConfigMap(objMeta metav1.ObjectMeta, data map[string]string) *corev1.ConfigMap {
	return &corev1.ConfigMap{
		ObjectMeta: objMeta,
		Data:       data,
	}
}

func RequestConfigMap(request ConfigMapRequest) (*corev1.ConfigMap, error) {
	var (
		mutationErr error
	)
	configMap := newConfigMap(request.ObjectMeta, request.Data)

	if len(request.Mutations) > 0 {
		for _, mutation := range request.Mutations {
			err := mutation(nil, configMap, request.Client)
			if err != nil {
				mutationErr = err
			}
		}
		if mutationErr != nil {
			return configMap, fmt.Errorf("RequestConfigMap: one or more mutation functions could not be applied: %s", mutationErr)
		}
	}

	return configMap, nil
}

// CreateConfigMap creates the specified ConfigMap using the provided client.
func CreateConfigMap(configMap *corev1.ConfigMap, client cntrlClient.Client) error {
	return resource.CreateObject(configMap, client)
}

// UpdateConfigMap updates the specified ConfigMap using the provided client.
func UpdateConfigMap(configMap *corev1.ConfigMap, client cntrlClient.Client) error {
	return resource.UpdateObject(configMap, client)
}

// DeleteConfigMap deletes the ConfigMap with the given name and namespace using the provided client.
func DeleteConfigMap(name, namespace string, client cntrlClient.Client) error {
	configMap := &corev1.ConfigMap{}
	return resource.DeleteObject(name, namespace, configMap, client)
}

// GetConfigMap retrieves the ConfigMap with the given name and namespace using the provided client.
func GetConfigMap(name, namespace string, client cntrlClient.Client) (*corev1.ConfigMap, error) {
	configMap := &corev1.ConfigMap{}
	obj, err := resource.GetObject(name, namespace, configMap, client)
	if err != nil {
		return nil, err
	}
	// Assert the object as a corev1.ConfigMap
	configMap, ok := obj.(*corev1.ConfigMap)
	if !ok {
		return nil, errors.New("failed to assert the object as a corev1.ConfigMap")
	}
	return configMap, nil
}

// ListConfigMaps returns a list of ConfigMap objects in the specified namespace using the provided client and list options.
func ListConfigMaps(namespace string, client cntrlClient.Client, listOptions []cntrlClient.ListOption) (*corev1.ConfigMapList, error) {
	configMapList := &corev1.ConfigMapList{}
	obj, err := resource.ListObjects(namespace, configMapList, client, listOptions)
	if err != nil {
		return nil, err
	}
<<<<<<< HEAD
	return existingConfigMaps, nil
}

func RequestConfigMap(request ConfigMapRequest) (*corev1.ConfigMap, error) {
	var (
		mutationErr error
	)
	configMap := newConfigMap(request.ObjectMeta, request.Data)

	if len(request.Mutations) > 0 {
		for _, mutation := range request.Mutations {
			err := mutation(request.Instance, configMap, request.Client, request.MutationArgs)
			if err != nil {
				mutationErr = err
			}
		}
		if mutationErr != nil {
			return configMap, fmt.Errorf("RequestConfigMap: one or more mutation functions could not be applied: %s", mutationErr)
		}
=======
	// Assert the object as a corev1.ConfigMapList
	configMapList, ok := obj.(*corev1.ConfigMapList)
	if !ok {
		return nil, errors.New("failed to assert the object as a corev1.ConfigMapList")
>>>>>>> f9485c08
	}
	return configMapList, nil
}<|MERGE_RESOLUTION|>--- conflicted
+++ resolved
@@ -42,7 +42,7 @@
 
 	if len(request.Mutations) > 0 {
 		for _, mutation := range request.Mutations {
-			err := mutation(nil, configMap, request.Client)
+			err := mutation(request.Instance, configMap, request.Client, request.MutationArgs)
 			if err != nil {
 				mutationErr = err
 			}
@@ -93,32 +93,10 @@
 	if err != nil {
 		return nil, err
 	}
-<<<<<<< HEAD
-	return existingConfigMaps, nil
-}
-
-func RequestConfigMap(request ConfigMapRequest) (*corev1.ConfigMap, error) {
-	var (
-		mutationErr error
-	)
-	configMap := newConfigMap(request.ObjectMeta, request.Data)
-
-	if len(request.Mutations) > 0 {
-		for _, mutation := range request.Mutations {
-			err := mutation(request.Instance, configMap, request.Client, request.MutationArgs)
-			if err != nil {
-				mutationErr = err
-			}
-		}
-		if mutationErr != nil {
-			return configMap, fmt.Errorf("RequestConfigMap: one or more mutation functions could not be applied: %s", mutationErr)
-		}
-=======
 	// Assert the object as a corev1.ConfigMapList
 	configMapList, ok := obj.(*corev1.ConfigMapList)
 	if !ok {
 		return nil, errors.New("failed to assert the object as a corev1.ConfigMapList")
->>>>>>> f9485c08
 	}
 	return configMapList, nil
 }