--- conflicted
+++ resolved
@@ -53,13 +53,8 @@
 	return r
 }
 
-<<<<<<< HEAD
 func Test_ArgoCDReconciler_ReconcileRepoTLSSecret(t *testing.T) {
 	argocd := &v1alpha1.ArgoCD{
-=======
-func Test_ReconcileArgoCD_ReconcileRepoTLSSecret(t *testing.T) {
-	argocd := &argoproj.ArgoCD{
->>>>>>> 75d6cf4d
 		ObjectMeta: metav1.ObjectMeta{
 			Name:      "argocd",
 			Namespace: "argocd-operator",
@@ -212,13 +207,8 @@
 
 }
 
-<<<<<<< HEAD
 func Test_ArgoCDReconciler_ReconcileExistingArgoSecret(t *testing.T) {
 	argocd := &v1alpha1.ArgoCD{
-=======
-func Test_ReconcileArgoCD_ReconcileExistingArgoSecret(t *testing.T) {
-	argocd := &argoproj.ArgoCD{
->>>>>>> 75d6cf4d
 		ObjectMeta: metav1.ObjectMeta{
 			Name:      "argocd",
 			Namespace: "argocd-operator",
@@ -257,13 +247,8 @@
 
 }
 
-<<<<<<< HEAD
 func Test_ArgoCDReconciler_ReconcileRedisTLSSecret(t *testing.T) {
 	argocd := &v1alpha1.ArgoCD{
-=======
-func Test_ReconcileArgoCD_ReconcileRedisTLSSecret(t *testing.T) {
-	argocd := &argoproj.ArgoCD{
->>>>>>> 75d6cf4d
 		ObjectMeta: metav1.ObjectMeta{
 			Name:      "argocd",
 			Namespace: "argocd-operator",
