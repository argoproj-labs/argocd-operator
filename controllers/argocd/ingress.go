--- conflicted
+++ resolved
@@ -24,11 +24,7 @@
 
 	argoproj "github.com/argoproj-labs/argocd-operator/api/v1beta1"
 	"github.com/argoproj-labs/argocd-operator/common"
-<<<<<<< HEAD
-	"github.com/argoproj-labs/argocd-operator/pkg/util"
-=======
 	"github.com/argoproj-labs/argocd-operator/pkg/argoutil"
->>>>>>> aa399a55
 )
 
 // getArgoServerPath will return the Ingress Path for the Argo CD component.
@@ -46,7 +42,7 @@
 		ObjectMeta: metav1.ObjectMeta{
 			Name:      cr.Name,
 			Namespace: cr.Namespace,
-			Labels:    common.DefaultLabels(cr.Name, cr.Name, ""),
+			Labels:    common.DefaultLabels(cr.Name),
 		},
 	}
 }
@@ -69,11 +65,7 @@
 }
 
 // reconcileIngresses will ensure that all ArgoCD Ingress resources are present.
-<<<<<<< HEAD
-func (r *ArgoCDReconciler) reconcileIngresses(cr *argoproj.ArgoCD) error {
-=======
 func (r *ReconcileArgoCD) reconcileIngresses(cr *argoproj.ArgoCD) error {
->>>>>>> aa399a55
 	if err := r.reconcileArgoServerIngress(cr); err != nil {
 		return err
 	}
@@ -98,13 +90,9 @@
 }
 
 // reconcileArgoServerIngress will ensure that the ArgoCD Server Ingress is present.
-<<<<<<< HEAD
-func (r *ArgoCDReconciler) reconcileArgoServerIngress(cr *argoproj.ArgoCD) error {
-=======
 func (r *ReconcileArgoCD) reconcileArgoServerIngress(cr *argoproj.ArgoCD) error {
->>>>>>> aa399a55
 	ingress := newIngressWithSuffix("server", cr)
-	if util.IsObjectFound(r.Client, cr.Namespace, ingress.Name, ingress) {
+	if argoutil.IsObjectFound(r.Client, cr.Namespace, ingress.Name, ingress) {
 		if !cr.Spec.Server.Ingress.Enabled {
 			// Ingress exists but enabled flag has been set to false, delete the Ingress
 			return r.Client.Delete(context.TODO(), ingress)
@@ -142,7 +130,7 @@
 							Path: getPathOrDefault(cr.Spec.Server.Ingress.Path),
 							Backend: networkingv1.IngressBackend{
 								Service: &networkingv1.IngressServiceBackend{
-									Name: util.NameWithSuffix(cr.Name, "server"),
+									Name: argoutil.NameWithSuffix(cr.Name, "server"),
 									Port: networkingv1.ServiceBackendPort{
 										Name: "http",
 									},
@@ -178,13 +166,9 @@
 }
 
 // reconcileArgoServerGRPCIngress will ensure that the ArgoCD Server GRPC Ingress is present.
-<<<<<<< HEAD
-func (r *ArgoCDReconciler) reconcileArgoServerGRPCIngress(cr *argoproj.ArgoCD) error {
-=======
 func (r *ReconcileArgoCD) reconcileArgoServerGRPCIngress(cr *argoproj.ArgoCD) error {
->>>>>>> aa399a55
 	ingress := newIngressWithSuffix("grpc", cr)
-	if util.IsObjectFound(r.Client, cr.Namespace, ingress.Name, ingress) {
+	if argoutil.IsObjectFound(r.Client, cr.Namespace, ingress.Name, ingress) {
 		if !cr.Spec.Server.GRPC.Ingress.Enabled {
 			// Ingress exists but enabled flag has been set to false, delete the Ingress
 			return r.Client.Delete(context.TODO(), ingress)
@@ -221,7 +205,7 @@
 							Path: getPathOrDefault(cr.Spec.Server.GRPC.Ingress.Path),
 							Backend: networkingv1.IngressBackend{
 								Service: &networkingv1.IngressServiceBackend{
-									Name: util.NameWithSuffix(cr.Name, "server"),
+									Name: argoutil.NameWithSuffix(cr.Name, "server"),
 									Port: networkingv1.ServiceBackendPort{
 										Name: "https",
 									},
@@ -257,13 +241,9 @@
 }
 
 // reconcileGrafanaIngress will ensure that the ArgoCD Server GRPC Ingress is present.
-<<<<<<< HEAD
-func (r *ArgoCDReconciler) reconcileGrafanaIngress(cr *argoproj.ArgoCD) error {
-=======
 func (r *ReconcileArgoCD) reconcileGrafanaIngress(cr *argoproj.ArgoCD) error {
->>>>>>> aa399a55
 	ingress := newIngressWithSuffix("grafana", cr)
-	if util.IsObjectFound(r.Client, cr.Namespace, ingress.Name, ingress) {
+	if argoutil.IsObjectFound(r.Client, cr.Namespace, ingress.Name, ingress) {
 		if !cr.Spec.Grafana.Enabled || !cr.Spec.Grafana.Ingress.Enabled {
 			// Ingress exists but enabled flag has been set to false, delete the Ingress
 			return r.Client.Delete(context.TODO(), ingress)
@@ -301,7 +281,7 @@
 							Path: getPathOrDefault(cr.Spec.Grafana.Ingress.Path),
 							Backend: networkingv1.IngressBackend{
 								Service: &networkingv1.IngressServiceBackend{
-									Name: util.NameWithSuffix(cr.Name, "grafana"),
+									Name: argoutil.NameWithSuffix(cr.Name, "grafana"),
 									Port: networkingv1.ServiceBackendPort{
 										Name: "http",
 									},
@@ -338,13 +318,9 @@
 }
 
 // reconcilePrometheusIngress will ensure that the Prometheus Ingress is present.
-<<<<<<< HEAD
-func (r *ArgoCDReconciler) reconcilePrometheusIngress(cr *argoproj.ArgoCD) error {
-=======
 func (r *ReconcileArgoCD) reconcilePrometheusIngress(cr *argoproj.ArgoCD) error {
->>>>>>> aa399a55
 	ingress := newIngressWithSuffix("prometheus", cr)
-	if util.IsObjectFound(r.Client, cr.Namespace, ingress.Name, ingress) {
+	if argoutil.IsObjectFound(r.Client, cr.Namespace, ingress.Name, ingress) {
 		if !cr.Spec.Prometheus.Enabled || !cr.Spec.Prometheus.Ingress.Enabled {
 			// Ingress exists but enabled flag has been set to false, delete the Ingress
 			return r.Client.Delete(context.TODO(), ingress)
@@ -416,13 +392,9 @@
 }
 
 // reconcileApplicationSetControllerIngress will ensure that the ApplicationSetController Ingress is present.
-<<<<<<< HEAD
-func (r *ArgoCDReconciler) reconcileApplicationSetControllerIngress(cr *argoproj.ArgoCD) error {
-=======
 func (r *ReconcileArgoCD) reconcileApplicationSetControllerIngress(cr *argoproj.ArgoCD) error {
->>>>>>> aa399a55
 	ingress := newIngressWithSuffix(common.ApplicationSetServiceNameSuffix, cr)
-	if util.IsObjectFound(r.Client, cr.Namespace, ingress.Name, ingress) {
+	if argoutil.IsObjectFound(r.Client, cr.Namespace, ingress.Name, ingress) {
 		if cr.Spec.ApplicationSet == nil || !cr.Spec.ApplicationSet.WebhookServer.Ingress.Enabled {
 			return r.Client.Delete(context.TODO(), ingress)
 		}
@@ -458,7 +430,7 @@
 							Path: "/api/webhook",
 							Backend: networkingv1.IngressBackend{
 								Service: &networkingv1.IngressServiceBackend{
-									Name: util.NameWithSuffix(cr.Name, common.ApplicationSetServiceNameSuffix),
+									Name: argoutil.NameWithSuffix(cr.Name, common.ApplicationSetServiceNameSuffix),
 									Port: networkingv1.ServiceBackendPort{
 										Name: "webhook",
 									},
