package notifications

import (
	"time"

	"github.com/argoproj-labs/argocd-operator/common"
	"github.com/argoproj-labs/argocd-operator/controllers/argocd/argocdcommon"
	"github.com/argoproj-labs/argocd-operator/pkg/cluster"
	"github.com/argoproj-labs/argocd-operator/pkg/mutation"
	"github.com/argoproj-labs/argocd-operator/pkg/util"
	"github.com/argoproj-labs/argocd-operator/pkg/workloads"

	appsv1 "k8s.io/api/apps/v1"
	corev1 "k8s.io/api/core/v1"

	apierrors "k8s.io/apimachinery/pkg/api/errors"
	metav1 "k8s.io/apimachinery/pkg/apis/meta/v1"
	"k8s.io/apimachinery/pkg/util/intstr"
	"sigs.k8s.io/controller-runtime/pkg/controller/controllerutil"
)

func (nr *NotificationsReconciler) reconcileDeployment() error {

	nr.Logger.Info("reconciling deployment")

	desiredDeployment := nr.getDesiredDeployment()
	deploymentRequest := nr.getDeploymentRequest(*desiredDeployment)

	desiredDeployment, err := workloads.RequestDeployment(deploymentRequest)
	if err != nil {
		nr.Logger.Error(err, "reconcileDeployment: failed to request deployment", "name", desiredDeployment.Name, "namespace", desiredDeployment.Namespace)
		nr.Logger.Debug("reconcileDeployment: one or more mutations could not be applied")
		return err
	}

	namespace, err := cluster.GetNamespace(nr.Instance.Namespace, nr.Client)
	if err != nil {
		nr.Logger.Error(err, "reconcileDeployment: failed to retrieve namespace", "name", nr.Instance.Namespace)
		return err
	}
	if namespace.DeletionTimestamp != nil {
		if err := nr.deleteDeployment(desiredDeployment.Name, desiredDeployment.Namespace); err != nil {
			nr.Logger.Error(err, "reconcileDeployment: failed to delete deployment", "name", desiredDeployment.Name, "namespace", desiredDeployment.Namespace)
		}
		return err
	}

	existingDeployment, err := workloads.GetDeployment(desiredDeployment.Name, desiredDeployment.Namespace, nr.Client)
	if err != nil {
		if !apierrors.IsNotFound(err) {
			nr.Logger.Error(err, "reconcileDeployment: failed to retrieve deployment", "name", desiredDeployment.Name, "namespace", desiredDeployment.Namespace)
			return err
		}

		if err = controllerutil.SetControllerReference(nr.Instance, desiredDeployment, nr.Scheme); err != nil {
			nr.Logger.Error(err, "reconcileDeployment: failed to set owner reference for deployment", "name", desiredDeployment.Name, "namespace", desiredDeployment.Namespace)
		}

		if err = workloads.CreateDeployment(desiredDeployment, nr.Client); err != nil {
			nr.Logger.Error(err, "reconcileDeployment: failed to create deployment", "name", desiredDeployment.Name, "namespace", desiredDeployment.Namespace)
			return err
		}
<<<<<<< HEAD
		nr.Logger.Info("reconcileDeployment: deployment created", "name", desiredDeployment.Name, "namespace", desiredDeployment.Namespace)
=======
		nr.Logger.Info("deployment created", "name", desiredDeployment.Name, "namespace", desiredDeployment.Namespace)
>>>>>>> 10a3bcde
		return nil
	}
	deploymentChanged := false

	fieldsToCompare := []struct {
		existing, desired interface{}
		extraAction       func()
	}{
		{&existingDeployment.Spec.Template.Spec.Containers[0].Image, &desiredDeployment.Spec.Template.Spec.Containers[0].Image,
			func() {
				existingDeployment.Spec.Template.ObjectMeta.Labels[common.ImageUpgradedKey] = time.Now().UTC().Format(common.TimeFormatMST)
			},
		},
		{&existingDeployment.Spec.Template.Spec.Containers[0].Command, &desiredDeployment.Spec.Template.Spec.Containers[0].Command, nil},
		{&existingDeployment.Spec.Template.Spec.Containers[0].Env, &desiredDeployment.Spec.Template.Spec.Containers[0].Env, nil},
		{&existingDeployment.Spec.Template.Spec.Containers[0].Resources, &desiredDeployment.Spec.Template.Spec.Containers[0].Resources, nil},
		{&existingDeployment.Spec.Template.Spec.Volumes, &desiredDeployment.Spec.Template.Spec.Volumes, nil},
		{&existingDeployment.Spec.Template.Spec.NodeSelector, &desiredDeployment.Spec.Template.Spec.NodeSelector, nil},
		{&existingDeployment.Spec.Template.Spec.Tolerations, &desiredDeployment.Spec.Template.Spec.Tolerations, nil},
		{&existingDeployment.Spec.Template.Spec.ServiceAccountName, &desiredDeployment.Spec.Template.Spec.ServiceAccountName, nil},
		{&existingDeployment.Spec.Template.Labels, &desiredDeployment.Spec.Template.Labels, nil},
		{&existingDeployment.Spec.Replicas, &desiredDeployment.Spec.Replicas, nil},
		{&existingDeployment.Spec.Selector, &desiredDeployment.Spec.Selector, nil},
		{&existingDeployment.Labels, &desiredDeployment.Labels, nil},
	}

	for _, field := range fieldsToCompare {
		argocdcommon.UpdateIfChanged(field.existing, field.desired, field.extraAction, &deploymentChanged)
	}

	if deploymentChanged {

		if err = workloads.UpdateDeployment(existingDeployment, nr.Client); err != nil {
			nr.Logger.Error(err, "reconcileDeployment: failed to update deployment", "name", existingDeployment.Name, "namespace", existingDeployment.Namespace)
			return err
		}
	}

<<<<<<< HEAD
	nr.Logger.Info("reconcileDeployment: deployment updated", "name", existingDeployment.Name, "namespace", existingDeployment.Namespace)
=======
	nr.Logger.Info("deployment updated", "name", existingDeployment.Name, "namespace", existingDeployment.Namespace)
>>>>>>> 10a3bcde
	return nil
}

func (nr *NotificationsReconciler) deleteDeployment(name, namespace string) error {
	if err := workloads.DeleteDeployment(name, namespace, nr.Client); err != nil {
		if apierrors.IsNotFound(err) {
			return nil
		}
		nr.Logger.Error(err, "DeleteDeployment: failed to delete deployment", "name", name, "namespace", namespace)
		return err
	}
<<<<<<< HEAD
	nr.Logger.Info("DeleteDeployment: deployment deleted", "name", name, "namespace", namespace)
=======
	nr.Logger.Info("deployment deleted", "name", name, "namespace", namespace)
>>>>>>> 10a3bcde
	return nil
}

func (nr *NotificationsReconciler) getDesiredDeployment() *appsv1.Deployment {
	desiredDeployment := &appsv1.Deployment{}

	notificationEnv := nr.Instance.Spec.Notifications.Env
	notificationEnv = util.EnvMerge(notificationEnv, util.ProxyEnvVars(), false)

	objMeta := metav1.ObjectMeta{
		Name:      resourceName,
		Namespace: nr.Instance.Namespace,
		Labels:    resourceLabels,
	}
	podSpec := corev1.PodSpec{
		ServiceAccountName: resourceName,
		Volumes: []corev1.Volume{
			{
				Name: common.TLSCerts,
				VolumeSource: corev1.VolumeSource{
					ConfigMap: &corev1.ConfigMapVolumeSource{
						LocalObjectReference: corev1.LocalObjectReference{
							Name: common.ArgoCDTLSCertsConfigMapName,
						},
					},
				},
			},
			{
				Name: common.ArgoCDRepoServerTLS,
				VolumeSource: corev1.VolumeSource{
					Secret: &corev1.SecretVolumeSource{
						SecretName: common.ArgoCDRepoServerTLSSecretName,
						Optional:   util.BoolPtr(true),
					},
				},
			},
		},
		Containers: []corev1.Container{{
			Command:         nr.GetNotificationsCommand(),
			Image:           argocdcommon.GetArgoContainerImage(nr.Instance),
			ImagePullPolicy: corev1.PullAlways,
			Name:            common.NotificationsControllerComponent,
			Env:             notificationEnv,
			Resources:       nr.GetNotificationsResources(),
			LivenessProbe: &corev1.Probe{
				ProbeHandler: corev1.ProbeHandler{
					TCPSocket: &corev1.TCPSocketAction{
						Port: intstr.IntOrString{
							IntVal: int32(9001),
						},
					},
				},
			},
			SecurityContext: &corev1.SecurityContext{
				AllowPrivilegeEscalation: util.BoolPtr(false),
				Capabilities: &corev1.Capabilities{
					Drop: []corev1.Capability{
						common.CapabilityDropAll,
					},
				},
			},
			VolumeMounts: []corev1.VolumeMount{
				{
					Name:      common.TLSCerts,
					MountPath: common.VolumeMountPathTLS,
				},
				{
					Name:      common.ArgoCDRepoServerTLS,
					MountPath: common.VolumeMountPathRepoServerTLS,
				},
			},
			WorkingDir: common.WorkingDirApp,
		}},
		SecurityContext: &corev1.PodSecurityContext{
			RunAsNonRoot: util.BoolPtr(true),
		},
	}

	deploymentSpec := appsv1.DeploymentSpec{
		Strategy: appsv1.DeploymentStrategy{
			Type: appsv1.RecreateDeploymentStrategyType,
		},
		Template: corev1.PodTemplateSpec{
			Spec: podSpec,
			ObjectMeta: metav1.ObjectMeta{
				Labels: map[string]string{
					common.AppK8sKeyName: resourceName,
				},
			},
		},
		Selector: &metav1.LabelSelector{
			MatchLabels: map[string]string{
				common.AppK8sKeyName: resourceName,
			},
		},
		Replicas: nr.GetArgoCDNotificationsControllerReplicas(),
	}

	desiredDeployment.ObjectMeta = objMeta
	desiredDeployment.Spec = deploymentSpec
	return desiredDeployment
}

func (nr *NotificationsReconciler) getDeploymentRequest(dep appsv1.Deployment) workloads.DeploymentRequest {
	deploymentReq := workloads.DeploymentRequest{
		ObjectMeta: dep.ObjectMeta,
		Spec:       dep.Spec,
		Client:     nr.Client,
		Mutations:  []mutation.MutateFunc{mutation.ApplyReconcilerMutation},
	}

	return deploymentReq
}<|MERGE_RESOLUTION|>--- conflicted
+++ resolved
@@ -60,11 +60,7 @@
 			nr.Logger.Error(err, "reconcileDeployment: failed to create deployment", "name", desiredDeployment.Name, "namespace", desiredDeployment.Namespace)
 			return err
 		}
-<<<<<<< HEAD
-		nr.Logger.Info("reconcileDeployment: deployment created", "name", desiredDeployment.Name, "namespace", desiredDeployment.Namespace)
-=======
 		nr.Logger.Info("deployment created", "name", desiredDeployment.Name, "namespace", desiredDeployment.Namespace)
->>>>>>> 10a3bcde
 		return nil
 	}
 	deploymentChanged := false
@@ -103,11 +99,7 @@
 		}
 	}
 
-<<<<<<< HEAD
-	nr.Logger.Info("reconcileDeployment: deployment updated", "name", existingDeployment.Name, "namespace", existingDeployment.Namespace)
-=======
 	nr.Logger.Info("deployment updated", "name", existingDeployment.Name, "namespace", existingDeployment.Namespace)
->>>>>>> 10a3bcde
 	return nil
 }
 
@@ -119,11 +111,7 @@
 		nr.Logger.Error(err, "DeleteDeployment: failed to delete deployment", "name", name, "namespace", namespace)
 		return err
 	}
-<<<<<<< HEAD
-	nr.Logger.Info("DeleteDeployment: deployment deleted", "name", name, "namespace", namespace)
-=======
 	nr.Logger.Info("deployment deleted", "name", name, "namespace", namespace)
->>>>>>> 10a3bcde
 	return nil
 }
 
