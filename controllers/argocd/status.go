--- conflicted
+++ resolved
@@ -271,60 +271,6 @@
 
 	if cr.Status.Phase != phase {
 		cr.Status.Phase = phase
-		return r.Client.Status().Update(context.TODO(), cr)
-	}
-	return nil
-}
-
-<<<<<<< HEAD
-// reconcileStatusRepo will ensure that the Repo status is updated for the given ArgoCD.
-func (r *ReconcileArgoCD) reconcileStatusRepo(cr *argoproj.ArgoCD) error {
-	status := "Unknown"
-
-	deploy := newDeploymentWithSuffix("repo-server", "repo-server", cr)
-	if argoutil.IsObjectFound(r.Client, cr.Namespace, deploy.Name, deploy) {
-		status = "Pending"
-
-		if deploy.Spec.Replicas != nil {
-			if deploy.Status.ReadyReplicas == *deploy.Spec.Replicas {
-				status = "Running"
-			}
-		}
-	}
-
-	if cr.Status.Repo != status {
-		cr.Status.Repo = status
-=======
-// reconcileStatusRedis will ensure that the Redis status is updated for the given ArgoCD.
-func (r *ReconcileArgoCD) reconcileStatusRedis(cr *argoproj.ArgoCD) error {
-	status := "Unknown"
-
-	if !cr.Spec.HA.Enabled {
-		deploy := newDeploymentWithSuffix("redis", "redis", cr)
-		if argoutil.IsObjectFound(r.Client, cr.Namespace, deploy.Name, deploy) {
-			status = "Pending"
-
-			if deploy.Spec.Replicas != nil {
-				if deploy.Status.ReadyReplicas == *deploy.Spec.Replicas {
-					status = "Running"
-				}
-			}
-		}
-	} else {
-		ss := newStatefulSetWithSuffix("redis-ha-server", "redis-ha-server", cr)
-		if argoutil.IsObjectFound(r.Client, cr.Namespace, ss.Name, ss) {
-			status = "Pending"
-
-			if ss.Status.ReadyReplicas == *ss.Spec.Replicas {
-				status = "Running"
-			}
-		}
-		// TODO: Add check for HA proxy deployment here as well?
-	}
-
-	if cr.Status.Redis != status {
-		cr.Status.Redis = status
->>>>>>> 1b81c4b9
 		return r.Client.Status().Update(context.TODO(), cr)
 	}
 	return nil
