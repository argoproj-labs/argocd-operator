// Copyright 2019 ArgoCD Operator Developers
//
// Licensed under the Apache License, Version 2.0 (the "License");
// you may not use this file except in compliance with the License.
// You may obtain a copy of the License at
//
// 	http://www.apache.org/licenses/LICENSE-2.0
//
// Unless required by applicable law or agreed to in writing, software
// distributed under the License is distributed on an "AS IS" BASIS,
// WITHOUT WARRANTIES OR CONDITIONS OF ANY KIND, either express or implied.
// See the License for the specific language governing permissions and
// limitations under the License.

package argocd

import (
	"context"
	"errors"
	"fmt"
	"os"
	"reflect"
	"strings"
	"time"

	argoprojv1alpha1 "github.com/argoproj-labs/argocd-operator/api/v1alpha1"
	argoproj "github.com/argoproj-labs/argocd-operator/api/v1beta1"
	"github.com/argoproj-labs/argocd-operator/common"
	"github.com/argoproj-labs/argocd-operator/controllers/argoutil"

	appsv1 "k8s.io/api/apps/v1"
	corev1 "k8s.io/api/core/v1"
	metav1 "k8s.io/apimachinery/pkg/apis/meta/v1"
	"k8s.io/apimachinery/pkg/util/intstr"
	"sigs.k8s.io/controller-runtime/pkg/client"
	"sigs.k8s.io/controller-runtime/pkg/controller/controllerutil"
)

// getArgoCDRepoServerReplicas will return the size value for the argocd-repo-server replica count if it
// has been set in argocd CR. Otherwise, nil is returned if the replicas is not set in the argocd CR or
// replicas value is < 0.
func getArgoCDRepoServerReplicas(cr *argoproj.ArgoCD) *int32 {
	if cr.Spec.Repo.Replicas != nil && *cr.Spec.Repo.Replicas >= 0 {
		return cr.Spec.Repo.Replicas
	}

	return nil
}

// getArgoCDServerReplicas will return the size value for the argocd-server replica count if it
// has been set in argocd CR. Otherwise, nil is returned if the replicas is not set in the argocd CR or
// replicas value is < 0. If Autoscale is enabled, the value for replicas in the argocd CR will be ignored.
func getArgoCDServerReplicas(cr *argoproj.ArgoCD) *int32 {
	if !cr.Spec.Server.Autoscale.Enabled && cr.Spec.Server.Replicas != nil && *cr.Spec.Server.Replicas >= 0 {
		return cr.Spec.Server.Replicas
	}
	return nil
}

func (r *ReconcileArgoCD) getArgoCDExport(cr *argoproj.ArgoCD) *argoprojv1alpha1.ArgoCDExport {
	if cr.Spec.Import == nil {
		return nil
	}

	namespace := cr.ObjectMeta.Namespace
	if cr.Spec.Import.Namespace != nil && len(*cr.Spec.Import.Namespace) > 0 {
		namespace = *cr.Spec.Import.Namespace
	}

	export := &argoprojv1alpha1.ArgoCDExport{}
	if argoutil.IsObjectFound(r.Client, namespace, cr.Spec.Import.Name, export) {
		return export
	}
	return nil
}

func getArgoExportSecretName(export *argoprojv1alpha1.ArgoCDExport) string {
	name := argoutil.NameWithSuffix(export.ObjectMeta, "export")
	if export.Spec.Storage != nil && len(export.Spec.Storage.SecretName) > 0 {
		name = export.Spec.Storage.SecretName
	}
	return name
}

func getArgoImportBackend(client client.Client, cr *argoproj.ArgoCD) string {
	backend := common.ArgoCDExportStorageBackendLocal
	namespace := cr.ObjectMeta.Namespace
	if cr.Spec.Import != nil && cr.Spec.Import.Namespace != nil && len(*cr.Spec.Import.Namespace) > 0 {
		namespace = *cr.Spec.Import.Namespace
	}

	export := &argoprojv1alpha1.ArgoCDExport{}
	if argoutil.IsObjectFound(client, namespace, cr.Spec.Import.Name, export) {
		if export.Spec.Storage != nil && len(export.Spec.Storage.Backend) > 0 {
			backend = export.Spec.Storage.Backend
		}
	}
	return backend
}

// getArgoImportCommand will return the command for the ArgoCD import process.
func getArgoImportCommand(client client.Client, cr *argoproj.ArgoCD) []string {
	cmd := make([]string, 0)
	cmd = append(cmd, "uid_entrypoint.sh")
	cmd = append(cmd, "argocd-operator-util")
	cmd = append(cmd, "import")
	cmd = append(cmd, getArgoImportBackend(client, cr))
	return cmd
}

func getArgoImportContainerEnv(cr *argoprojv1alpha1.ArgoCDExport) []corev1.EnvVar {
	env := make([]corev1.EnvVar, 0)

	switch cr.Spec.Storage.Backend {
	case common.ArgoCDExportStorageBackendAWS:
		env = append(env, corev1.EnvVar{
			Name: "AWS_ACCESS_KEY_ID",
			ValueFrom: &corev1.EnvVarSource{
				SecretKeyRef: &corev1.SecretKeySelector{
					LocalObjectReference: corev1.LocalObjectReference{
						Name: argoutil.FetchStorageSecretName(cr),
					},
					Key: "aws.access.key.id",
				},
			},
		})

		env = append(env, corev1.EnvVar{
			Name: "AWS_SECRET_ACCESS_KEY",
			ValueFrom: &corev1.EnvVarSource{
				SecretKeyRef: &corev1.SecretKeySelector{
					LocalObjectReference: corev1.LocalObjectReference{
						Name: argoutil.FetchStorageSecretName(cr),
					},
					Key: "aws.secret.access.key",
				},
			},
		})
	}

	return env
}

// getArgoImportContainerImage will return the container image for the Argo CD import process.
func getArgoImportContainerImage(cr *argoprojv1alpha1.ArgoCDExport) string {
	img := common.ArgoCDDefaultExportJobImage
	if len(cr.Spec.Image) > 0 {
		img = cr.Spec.Image
	}

	tag := common.ArgoCDDefaultExportJobVersion
	if len(cr.Spec.Version) > 0 {
		tag = cr.Spec.Version
	}

	return argoutil.CombineImageTag(img, tag)
}

// getArgoImportVolumeMounts will return the VolumneMounts for the given ArgoCDExport.
func getArgoImportVolumeMounts() []corev1.VolumeMount {
	mounts := make([]corev1.VolumeMount, 0)

	mounts = append(mounts, corev1.VolumeMount{
		Name:      "backup-storage",
		MountPath: "/backups",
	})

	mounts = append(mounts, corev1.VolumeMount{
		Name:      "secret-storage",
		MountPath: "/secrets",
	})
	mounts = append(mounts, corev1.VolumeMount{
		Name:      "tmp",
		MountPath: "/tmp",
	})

	return mounts
}

// getArgoImportVolumes will return the Volumes for the given ArgoCDExport.
func getArgoImportVolumes(cr *argoprojv1alpha1.ArgoCDExport) []corev1.Volume {
	volumes := make([]corev1.Volume, 0)

	if cr.Spec.Storage != nil && cr.Spec.Storage.Backend == common.ArgoCDExportStorageBackendLocal {
		volumes = append(volumes, corev1.Volume{
			Name: "backup-storage",
			VolumeSource: corev1.VolumeSource{
				PersistentVolumeClaim: &corev1.PersistentVolumeClaimVolumeSource{
					ClaimName: cr.Name,
				},
			},
		})
	} else {
		volumes = append(volumes, corev1.Volume{
			Name: "backup-storage",
			VolumeSource: corev1.VolumeSource{
				EmptyDir: &corev1.EmptyDirVolumeSource{},
			},
		})
	}

	volumes = append(volumes, corev1.Volume{
		Name: "secret-storage",
		VolumeSource: corev1.VolumeSource{
			Secret: &corev1.SecretVolumeSource{
				SecretName: getArgoExportSecretName(cr),
			},
		},
	})

	volumes = append(volumes, corev1.Volume{
		Name: "tmp",
		VolumeSource: corev1.VolumeSource{
			EmptyDir: &corev1.EmptyDirVolumeSource{},
		},
	})
	return volumes
}

func getArgoRedisArgs(useTLS bool) []string {
	args := make([]string, 0)

	args = append(args, "--save", "")
	args = append(args, "--appendonly", "no")
	args = append(args, "--requirepass $(REDIS_PASSWORD)")

	if useTLS {
		args = append(args, "--tls-port", "6379")
		args = append(args, "--port", "0")

		args = append(args, "--tls-cert-file", "/app/config/redis/tls/tls.crt")
		args = append(args, "--tls-key-file", "/app/config/redis/tls/tls.key")
		args = append(args, "--tls-auth-clients", "no")
	}

	return args
}

// getArgoRepoCommand will return the command for the ArgoCD Repo component.
func getArgoRepoCommand(cr *argoproj.ArgoCD, useTLSForRedis bool) []string {
	cmd := make([]string, 0)

	cmd = append(cmd, "uid_entrypoint.sh")
	cmd = append(cmd, "argocd-repo-server")

	if cr.Spec.Redis.IsEnabled() {
		cmd = append(cmd, "--redis", getRedisServerAddress(cr))
	} else {
		log.Info("Redis is Disabled. Skipping adding Redis configuration to Repo Server.")
	}
	if useTLSForRedis {
		cmd = append(cmd, "--redis-use-tls")
		if isRedisTLSVerificationDisabled(cr) {
			cmd = append(cmd, "--redis-insecure-skip-tls-verify")
		} else {
			cmd = append(cmd, "--redis-ca-certificate", "/app/config/reposerver/tls/redis/tls.crt")
		}
	}

	cmd = append(cmd, "--loglevel")
	cmd = append(cmd, getLogLevel(cr.Spec.Repo.LogLevel))

	cmd = append(cmd, "--logformat")
	cmd = append(cmd, getLogFormat(cr.Spec.Repo.LogFormat))

	// *** NOTE ***
	// Do Not add any new default command line arguments below this.
	extraArgs := cr.Spec.Repo.ExtraRepoCommandArgs
	cmd = appendUniqueArgs(cmd, extraArgs)

	return cmd
}

// getArgoCmpServerInitCommand will return the command for the ArgoCD CMP Server init container
func getArgoCmpServerInitCommand() []string {
	cmd := make([]string, 0)
	cmd = append(cmd, "cp")
	cmd = append(cmd, "-n")
	cmd = append(cmd, "/usr/local/bin/argocd")
	cmd = append(cmd, "/var/run/argocd/argocd-cmp-server")
	return cmd
}

// getArgoServerCommand will return the command for the ArgoCD server component.
func getArgoServerCommand(cr *argoproj.ArgoCD, useTLSForRedis bool) []string {
	cmd := make([]string, 0)
	cmd = append(cmd, "argocd-server")

	if getArgoServerInsecure(cr) {
		cmd = append(cmd, "--insecure")
	}

	if isRepoServerTLSVerificationRequested(cr) {
		cmd = append(cmd, "--repo-server-strict-tls")
	}

	cmd = append(cmd, "--staticassets", "/shared/app")

	cmd = append(cmd, "--dex-server", getDexServerAddress(cr))

	if cr.Spec.Repo.IsEnabled() {
		cmd = append(cmd, "--repo-server", getRepoServerAddress(cr))
	} else {
		log.Info("Repo Server is disabled. This would affect the functioning of ArgoCD Server.")
	}

	if cr.Spec.Redis.IsEnabled() {
		cmd = append(cmd, "--redis", getRedisServerAddress(cr))
	} else {
		log.Info("Redis is Disabled. Skipping adding Redis configuration to ArgoCD Server.")
	}

	if useTLSForRedis {
		cmd = append(cmd, "--redis-use-tls")
		if isRedisTLSVerificationDisabled(cr) {
			cmd = append(cmd, "--redis-insecure-skip-tls-verify")
		} else {
			cmd = append(cmd, "--redis-ca-certificate", "/app/config/server/tls/redis/tls.crt")
		}
	}

	cmd = append(cmd, "--loglevel", getLogLevel(cr.Spec.Server.LogLevel))
	cmd = append(cmd, "--logformat", getLogFormat(cr.Spec.Server.LogFormat))

	// Merge extraArgs while ignoring duplicates
	extraArgs := cr.Spec.Server.ExtraCommandArgs
	cmd = appendUniqueArgs(cmd, extraArgs)

	if len(cr.Spec.SourceNamespaces) > 0 {
		cmd = append(cmd, "--application-namespaces", fmt.Sprint(strings.Join(cr.Spec.SourceNamespaces, ",")))
	}

	return cmd
}

// isMergable returns error if any of the extraArgs is already part of the default command Arguments.
func isMergable(extraArgs []string, cmd []string) error {
	if len(extraArgs) > 0 {
		for _, arg := range extraArgs {
			if len(arg) > 2 && arg[:2] == "--" {
				if ok := contains(cmd, arg); ok {
					err := errors.New("duplicate argument error")
					log.Error(err, fmt.Sprintf("Arg %s is already part of the default command arguments", arg))
					return err
				}
			}
		}
	}
	return nil
}

// getDexServerAddress will return the Dex server address.
func getDexServerAddress(cr *argoproj.ArgoCD) string {
	return fmt.Sprintf("https://%s", fqdnServiceRef("dex-server", common.ArgoCDDefaultDexHTTPPort, cr))
}

// getRepoServerAddress will return the Argo CD repo server address.
func getRepoServerAddress(cr *argoproj.ArgoCD) string {
	if cr.Spec.Repo.IsRemote() {
		return *cr.Spec.Repo.Remote
	}
	return fqdnServiceRef("repo-server", common.ArgoCDDefaultRepoServerPort, cr)
}

// newDeployment returns a new Deployment instance for the given ArgoCD.
func newDeployment(cr *argoproj.ArgoCD) *appsv1.Deployment {
	return &appsv1.Deployment{
		ObjectMeta: metav1.ObjectMeta{
			Name:      cr.Name,
			Namespace: cr.Namespace,
			Labels:    argoutil.LabelsForCluster(cr),
		},
	}
}

// newDeploymentWithName returns a new Deployment instance for the given ArgoCD using the given name.
func newDeploymentWithName(name string, component string, cr *argoproj.ArgoCD) *appsv1.Deployment {
	deploy := newDeployment(cr)
	deploy.ObjectMeta.Name = name

	lbls := deploy.ObjectMeta.Labels
	lbls[common.ArgoCDKeyName] = name
	lbls[common.ArgoCDKeyComponent] = component
	deploy.ObjectMeta.Labels = lbls

	deploy.Spec = appsv1.DeploymentSpec{
		Selector: &metav1.LabelSelector{
			MatchLabels: map[string]string{
				common.ArgoCDKeyName: name,
			},
		},
		Template: corev1.PodTemplateSpec{
			ObjectMeta: metav1.ObjectMeta{
				Labels: map[string]string{
					common.ArgoCDKeyName: name,
				},
				Annotations: make(map[string]string),
			},
			Spec: corev1.PodSpec{
				NodeSelector: common.DefaultNodeSelector(),
			},
		},
	}

	if cr.Spec.NodePlacement != nil {
		deploy.Spec.Template.Spec.NodeSelector = argoutil.AppendStringMap(deploy.Spec.Template.Spec.NodeSelector, cr.Spec.NodePlacement.NodeSelector)
		deploy.Spec.Template.Spec.Tolerations = cr.Spec.NodePlacement.Tolerations
	}
	return deploy
}

// newDeploymentWithSuffix returns a new Deployment instance for the given ArgoCD using the given suffix.
func newDeploymentWithSuffix(suffix string, component string, cr *argoproj.ArgoCD) *appsv1.Deployment {
	return newDeploymentWithName(fmt.Sprintf("%s-%s", cr.Name, suffix), component, cr)
}

// reconcileDeployments will ensure that all Deployment resources are present for the given ArgoCD.
func (r *ReconcileArgoCD) reconcileDeployments(cr *argoproj.ArgoCD, useTLSForRedis bool) error {

	if err := r.reconcileDexDeployment(cr); err != nil {
		log.Error(err, "error reconciling dex deployment")
	}

	err := r.reconcileRedisDeployment(cr, useTLSForRedis)
	if err != nil {
		return err
	}

	err = r.reconcileRedisHAProxyDeployment(cr)
	if err != nil {
		return err
	}

	err = r.reconcileRepoDeployment(cr, useTLSForRedis)
	if err != nil {
		return err
	}

	err = r.reconcileServerDeployment(cr, useTLSForRedis)
	if err != nil {
		return err
	}

	err = r.reconcileGrafanaDeployment(cr)
	if err != nil {
		return err
	}

	return nil
}

// reconcileGrafanaDeployment will ensure the Deployment resource is present for the ArgoCD Grafana component.
func (r *ReconcileArgoCD) reconcileGrafanaDeployment(cr *argoproj.ArgoCD) error {
	//nolint:staticcheck
	if !cr.Spec.Grafana.Enabled {
		return nil // Grafana not enabled, do nothing.
	}
	log.Info(grafanaDeprecatedWarning)
	return nil
}

// reconcileRedisDeployment will ensure the Deployment resource is present for the ArgoCD Redis component.
func (r *ReconcileArgoCD) reconcileRedisDeployment(cr *argoproj.ArgoCD, useTLS bool) error {
	deploy := newDeploymentWithSuffix("redis", "redis", cr)

	env := append(proxyEnvVars(), corev1.EnvVar{
		Name: "REDIS_PASSWORD",
		ValueFrom: &corev1.EnvVarSource{
			SecretKeyRef: &corev1.SecretKeySelector{
				LocalObjectReference: corev1.LocalObjectReference{
					Name: fmt.Sprintf("%s-%s", cr.Name, "redis-initial-password"),
				},
				Key: "admin.password",
			},
		},
	})

	AddSeccompProfileForOpenShift(r.Client, &deploy.Spec.Template.Spec)

	if !IsOpenShiftCluster() {
		deploy.Spec.Template.Spec.SecurityContext = &corev1.PodSecurityContext{
			RunAsUser: int64Ptr(1000),
		}
	}

	deploy.Spec.Template.Spec.Containers = []corev1.Container{{
		Args:            getArgoRedisArgs(useTLS),
		Image:           getRedisContainerImage(cr),
		ImagePullPolicy: corev1.PullAlways,
		Name:            "redis",
		Ports: []corev1.ContainerPort{
			{
				ContainerPort: common.ArgoCDDefaultRedisPort,
			},
		},
		Resources: getRedisResources(cr),
		Env:       env,
		SecurityContext: &corev1.SecurityContext{
			AllowPrivilegeEscalation: boolPtr(false),
			Capabilities: &corev1.Capabilities{
				Drop: []corev1.Capability{
					"ALL",
				},
			},
<<<<<<< HEAD
			ReadOnlyRootFilesystem: boolPtr(true),
			RunAsNonRoot:           boolPtr(true),
			RunAsUser:              int64Ptr(999),
=======
			RunAsNonRoot: boolPtr(true),
>>>>>>> 69c5a0d3
			SeccompProfile: &corev1.SeccompProfile{
				Type: "RuntimeDefault",
			},
		},
		VolumeMounts: []corev1.VolumeMount{
			{
				Name:      common.ArgoCDRedisServerTLSSecretName,
				MountPath: "/app/config/redis/tls",
			},
		},
	}}

	deploy.Spec.Template.Spec.ServiceAccountName = fmt.Sprintf("%s-%s", cr.Name, "argocd-redis")
	deploy.Spec.Template.Spec.Volumes = []corev1.Volume{
		{
			Name: common.ArgoCDRedisServerTLSSecretName,
			VolumeSource: corev1.VolumeSource{
				Secret: &corev1.SecretVolumeSource{
					SecretName: common.ArgoCDRedisServerTLSSecretName,
					Optional:   boolPtr(true),
				},
			},
		},
	}

	if err := applyReconcilerHook(cr, deploy, ""); err != nil {
		return err
	}

	existing := newDeploymentWithSuffix("redis", "redis", cr)
	if argoutil.IsObjectFound(r.Client, cr.Namespace, existing.Name, existing) {
		if !cr.Spec.Redis.IsEnabled() {
			// Deployment exists but component enabled flag has been set to false, delete the Deployment
			argoutil.LogResourceDeletion(log, deploy, "redis is disabled but deployment exists")
			return r.Client.Delete(context.TODO(), deploy)
		} else if cr.Spec.Redis.IsRemote() {
			argoutil.LogResourceDeletion(log, deploy, "remote redis is configured")
			return r.Client.Delete(context.TODO(), deploy)
		}
		if cr.Spec.HA.Enabled {
			// Deployment exists but HA enabled flag has been set to true, delete the Deployment
			argoutil.LogResourceDeletion(log, deploy, "redis ha is enabled but non-ha deployment exists")
			return r.Client.Delete(context.TODO(), deploy)
		}
		changed := false
		explanation := ""
		actualImage := existing.Spec.Template.Spec.Containers[0].Image
		desiredImage := getRedisContainerImage(cr)
		if actualImage != desiredImage {
			existing.Spec.Template.Spec.Containers[0].Image = desiredImage
			existing.Spec.Template.ObjectMeta.Labels["image.upgraded"] = time.Now().UTC().Format("01022006-150406-MST")
			explanation = "container image"
			changed = true
		}
		updateNodePlacement(existing, deploy, &changed, &explanation)

		if !reflect.DeepEqual(deploy.Spec.Template.Spec.Containers[0].Args, existing.Spec.Template.Spec.Containers[0].Args) {
			existing.Spec.Template.Spec.Containers[0].Args = deploy.Spec.Template.Spec.Containers[0].Args
			if changed {
				explanation += ", "
			}
			explanation += "container args"
			changed = true
		}

		if !reflect.DeepEqual(existing.Spec.Template.Spec.Containers[0].Env,
			deploy.Spec.Template.Spec.Containers[0].Env) {
			existing.Spec.Template.Spec.Containers[0].Env = deploy.Spec.Template.Spec.Containers[0].Env
			if changed {
				explanation += ", "
			}
			explanation += "container env"
			changed = true
		}

		if !reflect.DeepEqual(deploy.Spec.Template.Spec.Containers[0].Resources, existing.Spec.Template.Spec.Containers[0].Resources) {
			existing.Spec.Template.Spec.Containers[0].Resources = deploy.Spec.Template.Spec.Containers[0].Resources
			if changed {
				explanation += ", "
			}
			explanation += "container resources"
			changed = true
		}

		if !reflect.DeepEqual(deploy.Spec.Template.Spec.Containers[0].SecurityContext, existing.Spec.Template.Spec.Containers[0].SecurityContext) {
			existing.Spec.Template.Spec.Containers[0].SecurityContext = deploy.Spec.Template.Spec.Containers[0].SecurityContext
			if changed {
				explanation += ", "
			}
			explanation += "container security context"
			changed = true
		}

		if !reflect.DeepEqual(deploy.Spec.Template.Spec.ServiceAccountName, existing.Spec.Template.Spec.ServiceAccountName) {
			existing.Spec.Template.Spec.ServiceAccountName = deploy.Spec.Template.Spec.ServiceAccountName
			if changed {
				explanation += ", "
			}
			explanation += "serviceAccountName"
			changed = true
		}

		if changed {
			argoutil.LogResourceUpdate(log, existing, "updating", explanation)
			return r.Client.Update(context.TODO(), existing)
		}
		return nil // Deployment found with nothing to do, move along...
	}

	if cr.Spec.Redis.IsEnabled() && cr.Spec.Redis.IsRemote() {
		log.Info("Custom Redis Endpoint. Skipping starting redis.")
		return nil
	}

	if !cr.Spec.Redis.IsEnabled() {
		log.Info("Redis disabled. Skipping starting redis.")
		return nil
	}

	if cr.Spec.HA.Enabled {
		return nil // HA enabled, do nothing.
	}
	if err := controllerutil.SetControllerReference(cr, deploy, r.Scheme); err != nil {
		return err
	}
	argoutil.LogResourceCreation(log, deploy)
	return r.Client.Create(context.TODO(), deploy)
}

// reconcileRedisHAProxyDeployment will ensure the Deployment resource is present for the Redis HA Proxy component.
func (r *ReconcileArgoCD) reconcileRedisHAProxyDeployment(cr *argoproj.ArgoCD) error {
	deploy := newDeploymentWithSuffix("redis-ha-haproxy", "redis", cr)

	var redisEnv = append(proxyEnvVars(), corev1.EnvVar{
		Name: "AUTH",
		ValueFrom: &corev1.EnvVarSource{
			SecretKeyRef: &corev1.SecretKeySelector{
				LocalObjectReference: corev1.LocalObjectReference{
					Name: fmt.Sprintf("%s-%s", cr.Name, "redis-initial-password"),
				},
				Key: "admin.password",
			},
		},
	})

	deploy.Spec.Template.Spec.Affinity = &corev1.Affinity{
		PodAntiAffinity: &corev1.PodAntiAffinity{
			PreferredDuringSchedulingIgnoredDuringExecution: []corev1.WeightedPodAffinityTerm{
				{
					PodAffinityTerm: corev1.PodAffinityTerm{
						LabelSelector: &metav1.LabelSelector{
							MatchLabels: map[string]string{
								common.ArgoCDKeyName: nameWithSuffix("redis-ha-haproxy", cr),
							},
						},
						TopologyKey: common.ArgoCDKeyFailureDomainZone,
					},
					Weight: int32(100),
				},
			},
			RequiredDuringSchedulingIgnoredDuringExecution: []corev1.PodAffinityTerm{
				{
					LabelSelector: &metav1.LabelSelector{
						MatchLabels: map[string]string{
							common.ArgoCDKeyName: nameWithSuffix("redis-ha-haproxy", cr),
						},
					},
					TopologyKey: common.ArgoCDKeyHostname,
				},
			},
		},
	}

	deploy.Spec.Template.Spec.Containers = []corev1.Container{{
		Image:           getRedisHAProxyContainerImage(cr),
		ImagePullPolicy: corev1.PullIfNotPresent,
		Name:            "haproxy",
		Env:             redisEnv,
		LivenessProbe: &corev1.Probe{
			ProbeHandler: corev1.ProbeHandler{
				HTTPGet: &corev1.HTTPGetAction{
					Path: "/healthz",
					Port: intstr.FromInt(8888),
				},
			},
			InitialDelaySeconds: int32(5),
			PeriodSeconds:       int32(3),
		},
		Ports: []corev1.ContainerPort{
			{
				ContainerPort: common.ArgoCDDefaultRedisPort,
				Name:          "redis",
			},
		},
		Resources: getRedisHAResources(cr),
		SecurityContext: &corev1.SecurityContext{
			AllowPrivilegeEscalation: boolPtr(false),
			Capabilities: &corev1.Capabilities{
				Drop: []corev1.Capability{
					"ALL",
				},
			},
			ReadOnlyRootFilesystem: boolPtr(true),
			RunAsNonRoot:           boolPtr(true),
			SeccompProfile: &corev1.SeccompProfile{
				Type: "RuntimeDefault",
			},
		},
		VolumeMounts: []corev1.VolumeMount{
			{
				Name:      "data",
				MountPath: "/usr/local/etc/haproxy",
			},
			{
				Name:      "shared-socket",
				MountPath: "/run/haproxy",
			},
			{
				Name:      common.ArgoCDRedisServerTLSSecretName,
				MountPath: "/app/config/redis/tls",
			},
		},
	}}

	deploy.Spec.Template.Spec.InitContainers = []corev1.Container{{
		Args: []string{
			"/readonly/haproxy_init.sh",
		},
		Command: []string{
			"sh",
		},
		Image:           getRedisHAProxyContainerImage(cr),
		ImagePullPolicy: corev1.PullIfNotPresent,
		Name:            "config-init",
		Env:             proxyEnvVars(),
		Resources:       getRedisHAResources(cr),
		SecurityContext: &corev1.SecurityContext{
			AllowPrivilegeEscalation: boolPtr(false),
			Capabilities: &corev1.Capabilities{
				Drop: []corev1.Capability{
					"ALL",
				},
			},
			ReadOnlyRootFilesystem: boolPtr(true),
			RunAsNonRoot:           boolPtr(true),
			SeccompProfile: &corev1.SeccompProfile{
				Type: "RuntimeDefault",
			},
		},
		VolumeMounts: []corev1.VolumeMount{
			{
				Name:      "config-volume",
				MountPath: "/readonly",
				ReadOnly:  true,
			},
			{
				Name:      "data",
				MountPath: "/data",
			},
			{
				Name:      "redis-initial-pass",
				MountPath: "/redis-initial-pass",
			},
		},
	}}

	deploy.Spec.Template.Spec.Volumes = []corev1.Volume{
		{
			Name: "config-volume",
			VolumeSource: corev1.VolumeSource{
				ConfigMap: &corev1.ConfigMapVolumeSource{
					LocalObjectReference: corev1.LocalObjectReference{
						Name: common.ArgoCDRedisHAConfigMapName,
					},
				},
			},
		},
		{
			Name: "shared-socket",
			VolumeSource: corev1.VolumeSource{
				EmptyDir: &corev1.EmptyDirVolumeSource{},
			},
		},
		{
			Name: "data",
			VolumeSource: corev1.VolumeSource{
				EmptyDir: &corev1.EmptyDirVolumeSource{},
			},
		},
		{
			Name: common.ArgoCDRedisServerTLSSecretName,
			VolumeSource: corev1.VolumeSource{
				Secret: &corev1.SecretVolumeSource{
					SecretName: common.ArgoCDRedisServerTLSSecretName,
					Optional:   boolPtr(true),
				},
			},
		},
		{
			Name: "redis-initial-pass",
			VolumeSource: corev1.VolumeSource{
				Secret: &corev1.SecretVolumeSource{
					SecretName: fmt.Sprintf("%s-%s", cr.Name, "redis-initial-password"),
					Optional:   boolPtr(true),
				},
			},
		},
	}

	if IsOpenShiftCluster() {
		deploy.Spec.Template.Spec.SecurityContext = &corev1.PodSecurityContext{
			RunAsNonRoot: boolPtr(true),
			SeccompProfile: &corev1.SeccompProfile{
				Type: "RuntimeDefault",
			},
		}
	} else {
		deploy.Spec.Template.Spec.SecurityContext = &corev1.PodSecurityContext{
			RunAsNonRoot: boolPtr(true),
			RunAsUser:    int64Ptr(1000),
			FSGroup:      int64Ptr(1000),
			SeccompProfile: &corev1.SeccompProfile{
				Type: "RuntimeDefault",
			},
		}
	}
	AddSeccompProfileForOpenShift(r.Client, &deploy.Spec.Template.Spec)

	deploy.Spec.Template.Spec.ServiceAccountName = fmt.Sprintf("%s-%s", cr.Name, "argocd-redis-ha")

	version, err := getClusterVersion(r.Client)
	if err != nil {
		log.Error(err, "error getting cluster version")
	}
	if err := applyReconcilerHook(cr, deploy, version); err != nil {
		return err
	}

	existing := newDeploymentWithSuffix("redis-ha-haproxy", "redis", cr)
	if argoutil.IsObjectFound(r.Client, cr.Namespace, existing.Name, existing) {
		if !cr.Spec.HA.Enabled {
			// Deployment exists but HA enabled flag has been set to false, delete the Deployment
			argoutil.LogResourceDeletion(log, existing, "redis ha is disabled")
			return r.Client.Delete(context.TODO(), existing)
		}
		changed := false
		explanation := ""
		actualImage := existing.Spec.Template.Spec.Containers[0].Image
		desiredImage := getRedisHAProxyContainerImage(cr)

		if actualImage != desiredImage {
			existing.Spec.Template.Spec.Containers[0].Image = desiredImage
			existing.Spec.Template.ObjectMeta.Labels["image.upgraded"] = time.Now().UTC().Format("01022006-150406-MST")
			explanation = "container image"
			changed = true
		}
		updateNodePlacement(existing, deploy, &changed, &explanation)
		if !reflect.DeepEqual(deploy.Spec.Template.Spec.Volumes, existing.Spec.Template.Spec.Volumes) {
			existing.Spec.Template.Spec.Volumes = deploy.Spec.Template.Spec.Volumes
			if changed {
				explanation += ", "
			}
			explanation += "volumes"
			changed = true
		}
		if !reflect.DeepEqual(deploy.Spec.Template.Spec.Containers[0].VolumeMounts,
			existing.Spec.Template.Spec.Containers[0].VolumeMounts) {
			existing.Spec.Template.Spec.Containers[0].VolumeMounts = deploy.Spec.Template.Spec.Containers[0].VolumeMounts
			if changed {
				explanation += ", "
			}
			explanation += "container volume mounts"
			changed = true
		}
		if !reflect.DeepEqual(deploy.Spec.Template.Spec.InitContainers, existing.Spec.Template.Spec.InitContainers) {
			existing.Spec.Template.Spec.InitContainers = deploy.Spec.Template.Spec.InitContainers
			if changed {
				explanation += ", "
			}
			explanation += "init containers"
			changed = true
		}
		if !reflect.DeepEqual(deploy.Spec.Template.Spec.Containers[0].Env,
			existing.Spec.Template.Spec.Containers[0].Env) {
			existing.Spec.Template.Spec.Containers[0].Env = deploy.Spec.Template.Spec.Containers[0].Env
			if changed {
				explanation += ", "
			}
			explanation += "container env"
			changed = true
		}
		if !reflect.DeepEqual(deploy.Spec.Template.Spec.Containers[0].Resources, existing.Spec.Template.Spec.Containers[0].Resources) {
			existing.Spec.Template.Spec.Containers[0].Resources = deploy.Spec.Template.Spec.Containers[0].Resources
			if changed {
				explanation += ", "
			}
			explanation += "container resources"
			changed = true
		}
		if !reflect.DeepEqual(deploy.Spec.Template.Spec.Containers[0].SecurityContext, existing.Spec.Template.Spec.Containers[0].SecurityContext) {
			existing.Spec.Template.Spec.Containers[0].SecurityContext = deploy.Spec.Template.Spec.Containers[0].SecurityContext
			if changed {
				explanation += ", "
			}
			explanation += "container security context"
			changed = true
		}
		if changed {
			argoutil.LogResourceUpdate(log, existing, "updating", explanation)
			return r.Client.Update(context.TODO(), existing)
		}
		return nil // Deployment found, do nothing
	}

	if !cr.Spec.HA.Enabled {
		return nil // HA not enabled, do nothing.
	}

	if err := controllerutil.SetControllerReference(cr, deploy, r.Scheme); err != nil {
		return err
	}
	argoutil.LogResourceCreation(log, deploy)
	return r.Client.Create(context.TODO(), deploy)
}

// reconcileRepoDeployment will ensure the Deployment resource is present for the ArgoCD Repo component.
func (r *ReconcileArgoCD) reconcileRepoDeployment(cr *argoproj.ArgoCD, useTLSForRedis bool) error {
	deploy := newDeploymentWithSuffix("repo-server", "repo-server", cr)
	automountToken := false
	if cr.Spec.Repo.MountSAToken {
		automountToken = cr.Spec.Repo.MountSAToken
	}

	deploy.Spec.Template.Spec.AutomountServiceAccountToken = &automountToken

	if cr.Spec.Repo.ServiceAccount != "" {
		deploy.Spec.Template.Spec.ServiceAccountName = cr.Spec.Repo.ServiceAccount
	}

	// Global proxy env vars go first
	repoEnv := cr.Spec.Repo.Env
	repoEnv = append(repoEnv, corev1.EnvVar{
		Name: "REDIS_PASSWORD",
		ValueFrom: &corev1.EnvVarSource{
			SecretKeyRef: &corev1.SecretKeySelector{
				LocalObjectReference: corev1.LocalObjectReference{
					Name: fmt.Sprintf("%s-%s", cr.Name, "redis-initial-password"),
				},
				Key: "admin.password",
			},
		},
	})
	// Environment specified in the CR take precedence over everything else
	repoEnv = argoutil.EnvMerge(repoEnv, proxyEnvVars(), false)
	if cr.Spec.Repo.ExecTimeout != nil {
		repoEnv = argoutil.EnvMerge(repoEnv, []corev1.EnvVar{{Name: "ARGOCD_EXEC_TIMEOUT", Value: fmt.Sprintf("%ds", *cr.Spec.Repo.ExecTimeout)}}, true)
	}

	AddSeccompProfileForOpenShift(r.Client, &deploy.Spec.Template.Spec)

	deploy.Spec.Template.Spec.InitContainers = []corev1.Container{{
		Name:            "copyutil",
		Image:           getArgoContainerImage(cr),
		Command:         getArgoCmpServerInitCommand(),
		ImagePullPolicy: corev1.PullAlways,
		Resources:       getArgoRepoResources(cr),
		Env:             proxyEnvVars(),
		SecurityContext: &corev1.SecurityContext{
			AllowPrivilegeEscalation: boolPtr(false),
			Capabilities: &corev1.Capabilities{
				Drop: []corev1.Capability{
					"ALL",
				},
			},
			ReadOnlyRootFilesystem: boolPtr(true),
			RunAsNonRoot:           boolPtr(true),
			SeccompProfile: &corev1.SeccompProfile{
				Type: "RuntimeDefault",
			},
		},
		VolumeMounts: []corev1.VolumeMount{
			{
				Name:      "var-files",
				MountPath: "/var/run/argocd",
			},
		},
	}}

	if cr.Spec.Repo.InitContainers != nil {
		deploy.Spec.Template.Spec.InitContainers = append(deploy.Spec.Template.Spec.InitContainers, cr.Spec.Repo.InitContainers...)
	}

	// If the user has specified a custom volume mount that overrides the existing /tmp mount, then we should use the user's custom mount, rather than the default.
	volumeMountOverridesTmpVolume := false
	for _, volumeMount := range cr.Spec.Repo.VolumeMounts {
		if volumeMount.MountPath == "/tmp" {
			volumeMountOverridesTmpVolume = true
			break
		}
	}

	repoServerVolumeMounts := []corev1.VolumeMount{
		{
			Name:      "ssh-known-hosts",
			MountPath: "/app/config/ssh",
		},
		{
			Name:      "tls-certs",
			MountPath: "/app/config/tls",
		},
		{
			Name:      "gpg-keys",
			MountPath: "/app/config/gpg/source",
		},
		{
			Name:      "gpg-keyring",
			MountPath: "/app/config/gpg/keys",
		},
		{
			Name:      "argocd-repo-server-tls",
			MountPath: "/app/config/reposerver/tls",
		},
		{
			Name:      common.ArgoCDRedisServerTLSSecretName,
			MountPath: "/app/config/reposerver/tls/redis",
		},
		{
			Name:      "plugins",
			MountPath: "/home/argocd/cmp-server/plugins",
		},
	}

	if !volumeMountOverridesTmpVolume {

		repoServerVolumeMounts = append(repoServerVolumeMounts, corev1.VolumeMount{
			Name:      "tmp",
			MountPath: "/tmp",
		})

	}

	if cr.Spec.Repo.VolumeMounts != nil {
		repoServerVolumeMounts = append(repoServerVolumeMounts, cr.Spec.Repo.VolumeMounts...)
	}

	deploy.Spec.Template.Spec.Containers = []corev1.Container{{
		Command:         getArgoRepoCommand(cr, useTLSForRedis),
		Image:           getRepoServerContainerImage(cr),
		ImagePullPolicy: corev1.PullAlways,
		LivenessProbe: &corev1.Probe{
			ProbeHandler: corev1.ProbeHandler{
				TCPSocket: &corev1.TCPSocketAction{
					Port: intstr.FromInt(common.ArgoCDDefaultRepoServerPort),
				},
			},
			InitialDelaySeconds: 5,
			PeriodSeconds:       10,
		},
		Env:  repoEnv,
		Name: "argocd-repo-server",
		Ports: []corev1.ContainerPort{
			{
				ContainerPort: common.ArgoCDDefaultRepoServerPort,
				Name:          "server",
			}, {
				ContainerPort: common.ArgoCDDefaultRepoMetricsPort,
				Name:          "metrics",
			},
		},
		ReadinessProbe: &corev1.Probe{
			ProbeHandler: corev1.ProbeHandler{
				TCPSocket: &corev1.TCPSocketAction{
					Port: intstr.FromInt(common.ArgoCDDefaultRepoServerPort),
				},
			},
			InitialDelaySeconds: 5,
			PeriodSeconds:       10,
		},
		Resources: getArgoRepoResources(cr),
		SecurityContext: &corev1.SecurityContext{
			AllowPrivilegeEscalation: boolPtr(false),
			Capabilities: &corev1.Capabilities{
				Drop: []corev1.Capability{
					"ALL",
				},
			},
			ReadOnlyRootFilesystem: boolPtr(true),
			RunAsNonRoot:           boolPtr(true),
			SeccompProfile: &corev1.SeccompProfile{
				Type: "RuntimeDefault",
			},
		},
		VolumeMounts: repoServerVolumeMounts,
	}}

	if cr.Spec.Repo.SidecarContainers != nil {
		// If no image is specified for a sidecar container, use the default
		// argo cd repo server image. Copy the containers to avoid changing the
		// original CR.
		containers := []corev1.Container{}
		containers = append(containers, cr.Spec.Repo.SidecarContainers...)
		image := getRepoServerContainerImage(cr)
		for i := range containers {
			if len(containers[i].Image) == 0 {
				containers[i].Image = image
				msg := fmt.Sprintf("no image specified for sidecar container \"%s\" in ArgoCD custom resource \"%s/%s\", using default image",
					containers[i].Name, cr.Namespace, cr.Name)
				log.Info(msg)
			}
		}
		deploy.Spec.Template.Spec.Containers = append(deploy.Spec.Template.Spec.Containers, containers...)
	}

	repoServerVolumes := []corev1.Volume{
		{
			Name: "ssh-known-hosts",
			VolumeSource: corev1.VolumeSource{
				ConfigMap: &corev1.ConfigMapVolumeSource{
					LocalObjectReference: corev1.LocalObjectReference{
						Name: common.ArgoCDKnownHostsConfigMapName,
					},
				},
			},
		},
		{
			Name: "tls-certs",
			VolumeSource: corev1.VolumeSource{
				ConfigMap: &corev1.ConfigMapVolumeSource{
					LocalObjectReference: corev1.LocalObjectReference{
						Name: common.ArgoCDTLSCertsConfigMapName,
					},
				},
			},
		},
		{
			Name: "gpg-keys",
			VolumeSource: corev1.VolumeSource{
				ConfigMap: &corev1.ConfigMapVolumeSource{
					LocalObjectReference: corev1.LocalObjectReference{
						Name: common.ArgoCDGPGKeysConfigMapName,
					},
				},
			},
		},
		{
			Name: "gpg-keyring",
			VolumeSource: corev1.VolumeSource{
				EmptyDir: &corev1.EmptyDirVolumeSource{},
			},
		},
		{
			Name: "argocd-repo-server-tls",
			VolumeSource: corev1.VolumeSource{
				Secret: &corev1.SecretVolumeSource{
					SecretName: common.ArgoCDRepoServerTLSSecretName,
					Optional:   boolPtr(true),
				},
			},
		},
		{
			Name: common.ArgoCDRedisServerTLSSecretName,
			VolumeSource: corev1.VolumeSource{
				Secret: &corev1.SecretVolumeSource{
					SecretName: common.ArgoCDRedisServerTLSSecretName,
					Optional:   boolPtr(true),
				},
			},
		},
		{
			Name: "var-files",
			VolumeSource: corev1.VolumeSource{
				EmptyDir: &corev1.EmptyDirVolumeSource{},
			},
		},
		{
			Name: "plugins",
			VolumeSource: corev1.VolumeSource{
				EmptyDir: &corev1.EmptyDirVolumeSource{},
			},
		},
	}

	// If the user is not used a custom /tmp mount, then just use the default
	if !volumeMountOverridesTmpVolume {
		repoServerVolumes = append(repoServerVolumes, corev1.Volume{
			Name: "tmp",
			VolumeSource: corev1.VolumeSource{
				EmptyDir: &corev1.EmptyDirVolumeSource{},
			},
		})
	}

	if cr.Spec.Repo.Volumes != nil {
		repoServerVolumes = append(repoServerVolumes, cr.Spec.Repo.Volumes...)
	}

	deploy.Spec.Template.Spec.Volumes = repoServerVolumes

	if replicas := getArgoCDRepoServerReplicas(cr); replicas != nil {
		deploy.Spec.Replicas = replicas
	}

	if cr.Spec.Repo.Annotations != nil {
		for key, value := range cr.Spec.Repo.Annotations {
			deploy.Spec.Template.Annotations[key] = value
		}
	}

	if cr.Spec.Repo.Labels != nil {
		for key, value := range cr.Spec.Repo.Labels {
			deploy.Spec.Template.Labels[key] = value
		}
	}

	existing := newDeploymentWithSuffix("repo-server", "repo-server", cr)
	if argoutil.IsObjectFound(r.Client, cr.Namespace, existing.Name, existing) {

		if !cr.Spec.Repo.IsEnabled() {
			// Delete existing deployment for ArgoCD Repo Server, if any ..
			argoutil.LogResourceDeletion(log, existing, "repo server is disabled")
			return r.Client.Delete(context.TODO(), existing)
		} else if cr.Spec.Repo.IsRemote() {
			argoutil.LogResourceDeletion(log, deploy, "remote repo server is configured")
			return r.Client.Delete(context.TODO(), deploy)
		}

		changed := false
		explanation := ""
		actualImage := existing.Spec.Template.Spec.Containers[0].Image
		desiredImage := getRepoServerContainerImage(cr)
		if actualImage != desiredImage {
			existing.Spec.Template.Spec.Containers[0].Image = desiredImage
			if existing.Spec.Template.ObjectMeta.Labels == nil {
				existing.Spec.Template.ObjectMeta.Labels = map[string]string{
					"image.upgraded": time.Now().UTC().Format("01022006-150406-MST"),
				}
			}
			existing.Spec.Template.ObjectMeta.Labels["image.upgraded"] = time.Now().UTC().Format("01022006-150406-MST")
			explanation = "container image"
			changed = true
		}
		updateNodePlacement(existing, deploy, &changed, &explanation)
		if !reflect.DeepEqual(deploy.Spec.Template.Spec.Volumes, existing.Spec.Template.Spec.Volumes) {
			existing.Spec.Template.Spec.Volumes = deploy.Spec.Template.Spec.Volumes
			if changed {
				explanation += ", "
			}
			explanation += "volumes"
			changed = true
		}
		if !reflect.DeepEqual(deploy.Spec.Template.Spec.Containers[0].VolumeMounts,
			existing.Spec.Template.Spec.Containers[0].VolumeMounts) {
			existing.Spec.Template.Spec.Containers[0].VolumeMounts = deploy.Spec.Template.Spec.Containers[0].VolumeMounts
			if changed {
				explanation += ", "
			}
			explanation += "container volume mounts"
			changed = true
		}
		if !reflect.DeepEqual(deploy.Spec.Template.Spec.Containers[0].Env,
			existing.Spec.Template.Spec.Containers[0].Env) {
			existing.Spec.Template.Spec.Containers[0].Env = deploy.Spec.Template.Spec.Containers[0].Env
			if changed {
				explanation += ", "
			}
			explanation += "container env"
			changed = true
		}
		if !reflect.DeepEqual(deploy.Spec.Template.Spec.Containers[0].Resources, existing.Spec.Template.Spec.Containers[0].Resources) {
			existing.Spec.Template.Spec.Containers[0].Resources = deploy.Spec.Template.Spec.Containers[0].Resources
			if changed {
				explanation += ", "
			}
			explanation += "container resources"
			changed = true
		}
		if !reflect.DeepEqual(deploy.Spec.Template.Spec.Containers[0].Command, existing.Spec.Template.Spec.Containers[0].Command) {
			existing.Spec.Template.Spec.Containers[0].Command = deploy.Spec.Template.Spec.Containers[0].Command
			if changed {
				explanation += ", "
			}
			explanation += "container command"
			changed = true
		}
		if !reflect.DeepEqual(deploy.Spec.Template.Spec.Containers[0].SecurityContext, existing.Spec.Template.Spec.Containers[0].SecurityContext) {
			existing.Spec.Template.Spec.Containers[0].SecurityContext = deploy.Spec.Template.Spec.Containers[0].SecurityContext
			if changed {
				explanation += ", "
			}
			explanation += "container security context"
			changed = true
		}
		if !reflect.DeepEqual(deploy.Spec.Template.Spec.Containers[1:],
			existing.Spec.Template.Spec.Containers[1:]) {
			existing.Spec.Template.Spec.Containers = append(existing.Spec.Template.Spec.Containers[0:1],
				deploy.Spec.Template.Spec.Containers[1:]...)
			if changed {
				explanation += ", "
			}
			explanation += "additional containers"
			changed = true
		}
		if !reflect.DeepEqual(deploy.Spec.Template.Spec.InitContainers, existing.Spec.Template.Spec.InitContainers) {
			existing.Spec.Template.Spec.InitContainers = deploy.Spec.Template.Spec.InitContainers
			if changed {
				explanation += ", "
			}
			explanation += "init containers"
			changed = true
		}
		if !reflect.DeepEqual(deploy.Spec.Replicas, existing.Spec.Replicas) {
			existing.Spec.Replicas = deploy.Spec.Replicas
			if changed {
				explanation += ", "
			}
			explanation += "replicas"
			changed = true
		}

		if deploy.Spec.Template.Spec.AutomountServiceAccountToken != existing.Spec.Template.Spec.AutomountServiceAccountToken {
			existing.Spec.Template.Spec.AutomountServiceAccountToken = deploy.Spec.Template.Spec.AutomountServiceAccountToken
			if changed {
				explanation += ", "
			}
			explanation += "auto-mount service account token"
			changed = true
		}

		if deploy.Spec.Template.Spec.ServiceAccountName != existing.Spec.Template.Spec.ServiceAccountName {
			existing.Spec.Template.Spec.ServiceAccountName = deploy.Spec.Template.Spec.ServiceAccountName
			existing.Spec.Template.Spec.DeprecatedServiceAccount = deploy.Spec.Template.Spec.ServiceAccountName
			if changed {
				explanation += ", "
			}
			explanation += "service account name"
			changed = true
		}

		// Add Kubernetes-specific labels/annotations from the live object in the source to preserve metadata.
		addKubernetesData(deploy.Spec.Template.Labels, existing.Spec.Template.Labels)
		addKubernetesData(deploy.Spec.Template.Annotations, existing.Spec.Template.Annotations)

		if !reflect.DeepEqual(deploy.Spec.Template.Annotations, existing.Spec.Template.Annotations) {
			existing.Spec.Template.Annotations = deploy.Spec.Template.Annotations
			if changed {
				explanation += ", "
			}
			explanation += "annotations"
			changed = true
		}

		if !reflect.DeepEqual(deploy.Spec.Template.Labels, existing.Spec.Template.Labels) {
			existing.Spec.Template.Labels = deploy.Spec.Template.Labels
			if changed {
				explanation += ", "
			}
			explanation += "labels"
			changed = true
		}

		if changed {
			argoutil.LogResourceUpdate(log, existing, "updating", explanation)
			return r.Client.Update(context.TODO(), existing)
		}
		return nil // Deployment found with nothing to do, move along...
	}

	if cr.Spec.Redis.IsEnabled() && cr.Spec.Repo.IsRemote() {
		log.Info("Custom Repo Endpoint. Skipping starting Repo Server.")
		return nil
	}

	if !cr.Spec.Repo.IsEnabled() {
		log.Info("ArgoCD Repo Server disabled. Skipping starting ArgoCD Repo Server.")
		return nil
	}

	if err := controllerutil.SetControllerReference(cr, deploy, r.Scheme); err != nil {
		return err
	}
	argoutil.LogResourceCreation(log, deploy)
	return r.Client.Create(context.TODO(), deploy)
}

// reconcileServerDeployment will ensure the Deployment resource is present for the ArgoCD Server component.
func (r *ReconcileArgoCD) reconcileServerDeployment(cr *argoproj.ArgoCD, useTLSForRedis bool) error {
	deploy := newDeploymentWithSuffix("server", "server", cr)
	serverEnv := cr.Spec.Server.Env
	serverEnv = append(serverEnv, corev1.EnvVar{
		Name: "REDIS_PASSWORD",
		ValueFrom: &corev1.EnvVarSource{
			SecretKeyRef: &corev1.SecretKeySelector{
				LocalObjectReference: corev1.LocalObjectReference{
					Name: fmt.Sprintf("%s-%s", cr.Name, "redis-initial-password"),
				},
				Key: "admin.password",
			},
		},
	})
	serverEnv = argoutil.EnvMerge(serverEnv, proxyEnvVars(), false)
	AddSeccompProfileForOpenShift(r.Client, &deploy.Spec.Template.Spec)

	if cr.Spec.Server.InitContainers != nil {
		deploy.Spec.Template.Spec.InitContainers = append(deploy.Spec.Template.Spec.InitContainers, cr.Spec.Server.InitContainers...)
	}

	serverVolumeMounts := []corev1.VolumeMount{
		{
			Name:      "ssh-known-hosts",
			MountPath: "/app/config/ssh",
		}, {
			Name:      "tls-certs",
			MountPath: "/app/config/tls",
		},
		{
			Name:      "argocd-repo-server-tls",
			MountPath: "/app/config/server/tls",
		},
		{
			Name:      common.ArgoCDRedisServerTLSSecretName,
			MountPath: "/app/config/server/tls/redis",
		},
		{
			Name:      "plugins-home",
			MountPath: "/home/argocd",
		},
		{
			Name:      "argocd-cmd-params-cm",
			MountPath: "/home/argocd/params",
		},
		{
			Name:      "tmp",
			MountPath: "/tmp",
		},
	}

	if cr.Spec.Server.VolumeMounts != nil {
		serverVolumeMounts = append(serverVolumeMounts, cr.Spec.Server.VolumeMounts...)
	}

	deploy.Spec.Template.Spec.Containers = []corev1.Container{{
		Command:         getArgoServerCommand(cr, useTLSForRedis),
		Image:           getArgoContainerImage(cr),
		ImagePullPolicy: corev1.PullAlways,
		Env:             serverEnv,
		LivenessProbe: &corev1.Probe{
			ProbeHandler: corev1.ProbeHandler{
				HTTPGet: &corev1.HTTPGetAction{
					Path: "/healthz",
					Port: intstr.FromInt(8080),
				},
			},
			InitialDelaySeconds: 3,
			PeriodSeconds:       30,
		},
		Name: "argocd-server",
		Ports: []corev1.ContainerPort{
			{
				ContainerPort: 8080,
			}, {
				ContainerPort: 8083,
			},
		},
		ReadinessProbe: &corev1.Probe{
			ProbeHandler: corev1.ProbeHandler{
				HTTPGet: &corev1.HTTPGetAction{
					Path: "/healthz",
					Port: intstr.FromInt(8080),
				},
			},
			InitialDelaySeconds: 3,
			PeriodSeconds:       30,
		},
		Resources: getArgoServerResources(cr),
		SecurityContext: &corev1.SecurityContext{
			AllowPrivilegeEscalation: boolPtr(false),
			Capabilities: &corev1.Capabilities{
				Drop: []corev1.Capability{
					"ALL",
				},
			},
			ReadOnlyRootFilesystem: boolPtr(true),
			RunAsNonRoot:           boolPtr(true),
			SeccompProfile: &corev1.SeccompProfile{
				Type: "RuntimeDefault",
			},
		},
		VolumeMounts: serverVolumeMounts,
	}}
	deploy.Spec.Template.Spec.ServiceAccountName = fmt.Sprintf("%s-%s", cr.Name, "argocd-server")

	serverVolumes := []corev1.Volume{
		{
			Name: "ssh-known-hosts",
			VolumeSource: corev1.VolumeSource{
				ConfigMap: &corev1.ConfigMapVolumeSource{
					LocalObjectReference: corev1.LocalObjectReference{
						Name: common.ArgoCDKnownHostsConfigMapName,
					},
				},
			},
		},
		{
			Name: "tls-certs",
			VolumeSource: corev1.VolumeSource{
				ConfigMap: &corev1.ConfigMapVolumeSource{
					LocalObjectReference: corev1.LocalObjectReference{
						Name: common.ArgoCDTLSCertsConfigMapName,
					},
				},
			},
		},
		{
			Name: "argocd-repo-server-tls",
			VolumeSource: corev1.VolumeSource{
				Secret: &corev1.SecretVolumeSource{
					SecretName: common.ArgoCDRepoServerTLSSecretName,
					Optional:   boolPtr(true),
				},
			},
		},
		{
			Name: common.ArgoCDRedisServerTLSSecretName,
			VolumeSource: corev1.VolumeSource{
				Secret: &corev1.SecretVolumeSource{
					SecretName: common.ArgoCDRedisServerTLSSecretName,
					Optional:   boolPtr(true),
				},
			},
		},
		{
			Name: "plugins-home",
			VolumeSource: corev1.VolumeSource{
				EmptyDir: &corev1.EmptyDirVolumeSource{},
			},
		},
		{
			Name: "argocd-cmd-params-cm",
			VolumeSource: corev1.VolumeSource{
				ConfigMap: &corev1.ConfigMapVolumeSource{
					LocalObjectReference: corev1.LocalObjectReference{
						Name: "argocd-cmd-params-cm",
					},
					Optional: boolPtr(true),
					Items: []corev1.KeyToPath{
						{
							Key:  "server.profile.enabled",
							Path: "profiler.enabled",
						},
					},
				},
			},
		},
		{
			Name: "tmp",
			VolumeSource: corev1.VolumeSource{
				EmptyDir: &corev1.EmptyDirVolumeSource{},
			},
		},
	}

	if cr.Spec.Server.Volumes != nil {
		serverVolumes = append(serverVolumes, cr.Spec.Server.Volumes...)
	}

	deploy.Spec.Template.Spec.Volumes = serverVolumes

	if cr.Spec.Server.EnableRolloutsUI {

		deploy.Spec.Template.Spec.InitContainers = append(deploy.Spec.Template.Spec.InitContainers, getRolloutInitContainer()...)

		deploy.Spec.Template.Spec.Containers[0].VolumeMounts = append(deploy.Spec.Template.Spec.Containers[0].VolumeMounts, corev1.VolumeMount{
			Name:      "extensions",
			MountPath: "/tmp/extensions/",
		})

		deploy.Spec.Template.Spec.Volumes = append(deploy.Spec.Template.Spec.Volumes, corev1.Volume{
			Name: "extensions",
			VolumeSource: corev1.VolumeSource{
				EmptyDir: &corev1.EmptyDirVolumeSource{},
			},
		})
	} else if !cr.Spec.Server.EnableRolloutsUI {
		deploy.Spec.Template.Spec.InitContainers = removeInitContainer(deploy.Spec.Template.Spec.InitContainers, "rollout-extension")
		deploy.Spec.Template.Spec.Volumes = removeVolume(deploy.Spec.Template.Spec.Volumes, "extensions")
		deploy.Spec.Template.Spec.Containers[0].VolumeMounts = removeVolumeMount(deploy.Spec.Template.Spec.Containers[0].VolumeMounts, "extensions")

	}

	if replicas := getArgoCDServerReplicas(cr); replicas != nil {
		deploy.Spec.Replicas = replicas
	}

	if cr.Spec.Server.SidecarContainers != nil {
		deploy.Spec.Template.Spec.Containers = append(deploy.Spec.Template.Spec.Containers, cr.Spec.Server.SidecarContainers...)
	}

	if cr.Spec.Server.Annotations != nil {
		for key, value := range cr.Spec.Server.Annotations {
			deploy.Spec.Template.Annotations[key] = value
		}
	}

	if cr.Spec.Server.Labels != nil {
		for key, value := range cr.Spec.Server.Labels {
			deploy.Spec.Template.Labels[key] = value
		}
	}
	if err := applyReconcilerHook(cr, deploy, ""); err != nil {
		return err
	}

	existing := newDeploymentWithSuffix("server", "server", cr)
	if argoutil.IsObjectFound(r.Client, cr.Namespace, existing.Name, existing) {
		if !cr.Spec.Server.IsEnabled() {
			// Delete existing deployment for ArgoCD Server, if any ..
			argoutil.LogResourceDeletion(log, existing, "argocd server is disabled")
			return r.Client.Delete(context.TODO(), existing)
		}
		actualImage := existing.Spec.Template.Spec.Containers[0].Image
		desiredImage := getArgoContainerImage(cr)
		changed := false
		explanation := ""
		if actualImage != desiredImage {
			existing.Spec.Template.Spec.Containers[0].Image = desiredImage
			existing.Spec.Template.ObjectMeta.Labels["image.upgraded"] = time.Now().UTC().Format("01022006-150406-MST")
			explanation = "container image"
			changed = true
		}
		updateNodePlacement(existing, deploy, &changed, &explanation)
		if !reflect.DeepEqual(existing.Spec.Template.Spec.Containers[0].Env,
			deploy.Spec.Template.Spec.Containers[0].Env) {
			existing.Spec.Template.Spec.Containers[0].Env = deploy.Spec.Template.Spec.Containers[0].Env
			if changed {
				explanation += ", "
			}
			explanation += "container env"
			changed = true
		}
		if !reflect.DeepEqual(deploy.Spec.Template.Spec.InitContainers, existing.Spec.Template.Spec.InitContainers) {
			existing.Spec.Template.Spec.InitContainers = deploy.Spec.Template.Spec.InitContainers
			if changed {
				explanation += ", "
			}
			explanation += "init containers"
			changed = true
		}
		if !reflect.DeepEqual(existing.Spec.Template.Spec.Containers[0].Command,
			deploy.Spec.Template.Spec.Containers[0].Command) {
			existing.Spec.Template.Spec.Containers[0].Command = deploy.Spec.Template.Spec.Containers[0].Command
			if changed {
				explanation += ", "
			}
			explanation += "container command"
			changed = true
		}
		if !reflect.DeepEqual(deploy.Spec.Template.Spec.Volumes, existing.Spec.Template.Spec.Volumes) {
			existing.Spec.Template.Spec.Volumes = deploy.Spec.Template.Spec.Volumes
			if changed {
				explanation += ", "
			}
			explanation += "volumes"
			changed = true
		}
		if !reflect.DeepEqual(deploy.Spec.Template.Spec.Containers[0].VolumeMounts,
			existing.Spec.Template.Spec.Containers[0].VolumeMounts) {
			existing.Spec.Template.Spec.Containers[0].VolumeMounts = deploy.Spec.Template.Spec.Containers[0].VolumeMounts
			if changed {
				explanation += ", "
			}
			explanation += "container volume mounts"
			changed = true
		}
		if !reflect.DeepEqual(deploy.Spec.Template.Spec.Containers[0].Resources,
			existing.Spec.Template.Spec.Containers[0].Resources) {
			existing.Spec.Template.Spec.Containers[0].Resources = deploy.Spec.Template.Spec.Containers[0].Resources
			if changed {
				explanation += ", "
			}
			explanation += "container resources"
			changed = true
		}
		if !reflect.DeepEqual(deploy.Spec.Template.Spec.Containers[0].SecurityContext,
			existing.Spec.Template.Spec.Containers[0].SecurityContext) {
			existing.Spec.Template.Spec.Containers[0].SecurityContext = deploy.Spec.Template.Spec.Containers[0].SecurityContext
			if changed {
				explanation += ", "
			}
			explanation += "container security context"
			changed = true
		}
		if !reflect.DeepEqual(deploy.Spec.Template.Spec.Containers[1:],
			existing.Spec.Template.Spec.Containers[1:]) {
			existing.Spec.Template.Spec.Containers = append(existing.Spec.Template.Spec.Containers[0:1],
				deploy.Spec.Template.Spec.Containers[1:]...)
			if changed {
				explanation += ", "
			}
			explanation += "additional containers"
			changed = true
		}
		if !reflect.DeepEqual(deploy.Spec.Replicas, existing.Spec.Replicas) {
			if !cr.Spec.Server.Autoscale.Enabled {
				existing.Spec.Replicas = deploy.Spec.Replicas
				if changed {
					explanation += ", "
				}
				explanation += "replicas"
				changed = true
			}
		}

		// Add Kubernetes-specific labels/annotations from the live object in the source to preserve metadata.
		addKubernetesData(deploy.Spec.Template.Labels, existing.Spec.Template.Labels)
		addKubernetesData(deploy.Spec.Template.Annotations, existing.Spec.Template.Annotations)

		if !reflect.DeepEqual(deploy.Spec.Template.Annotations, existing.Spec.Template.Annotations) {
			existing.Spec.Template.Annotations = deploy.Spec.Template.Annotations
			if changed {
				explanation += ", "
			}
			explanation += "annotations"
			changed = true
		}
		if !reflect.DeepEqual(deploy.Spec.Template.Labels, existing.Spec.Template.Labels) {
			existing.Spec.Template.Labels = deploy.Spec.Template.Labels
			if changed {
				explanation += ", "
			}
			explanation += "labels"
			changed = true
		}

		if changed {
			argoutil.LogResourceUpdate(log, existing, "updating", explanation)
			return r.Client.Update(context.TODO(), existing)
		}
		return nil // Deployment found with nothing to do, move along...
	}

	if !cr.Spec.Server.IsEnabled() {
		log.Info("ArgoCD Server disabled. Skipping starting argocd server.")
		return nil
	}

	if err := controllerutil.SetControllerReference(cr, deploy, r.Scheme); err != nil {
		return err
	}
	argoutil.LogResourceCreation(log, deploy)
	return r.Client.Create(context.TODO(), deploy)
}

// triggerDeploymentRollout will update the label with the given key to trigger a new rollout of the Deployment.
func (r *ReconcileArgoCD) triggerDeploymentRollout(deployment *appsv1.Deployment, key string) error {
	if !argoutil.IsObjectFound(r.Client, deployment.Namespace, deployment.Name, deployment) {
		log.Info(fmt.Sprintf("unable to locate deployment with name: %s", deployment.Name))
		return nil
	}

	deployment.Spec.Template.ObjectMeta.Labels[key] = nowNano()
	argoutil.LogResourceUpdate(log, deployment, "to trigger rollout")
	return r.Client.Update(context.TODO(), deployment)
}

func proxyEnvVars(vars ...corev1.EnvVar) []corev1.EnvVar {
	result := []corev1.EnvVar{}
	result = append(result, vars...)
	proxyKeys := []string{"HTTP_PROXY", "HTTPS_PROXY", "NO_PROXY"}
	for _, p := range proxyKeys {
		if k, v := caseInsensitiveGetenv(p); k != "" {
			result = append(result, corev1.EnvVar{Name: k, Value: v})
		}
	}
	return result
}

func caseInsensitiveGetenv(s string) (string, string) {
	if v := os.Getenv(s); v != "" {
		return s, v
	}
	ls := strings.ToLower(s)
	if v := os.Getenv(ls); v != "" {
		return ls, v
	}
	return "", ""
}

func isRemoveManagedByLabelOnArgoCDDeletion() bool {
	if v := os.Getenv("REMOVE_MANAGED_BY_LABEL_ON_ARGOCD_DELETION"); v != "" {
		return strings.ToLower(v) == "true"
	}
	return false
}

// to update nodeSelector and tolerations in reconciler
func updateNodePlacement(existing *appsv1.Deployment, deploy *appsv1.Deployment, changed *bool, explanation *string) {
	if !reflect.DeepEqual(existing.Spec.Template.Spec.NodeSelector, deploy.Spec.Template.Spec.NodeSelector) {
		existing.Spec.Template.Spec.NodeSelector = deploy.Spec.Template.Spec.NodeSelector
		if *changed {
			*explanation += ", "
		}
		*explanation += "node selector"
		*changed = true
	}
	if !reflect.DeepEqual(existing.Spec.Template.Spec.Tolerations, deploy.Spec.Template.Spec.Tolerations) {
		existing.Spec.Template.Spec.Tolerations = deploy.Spec.Template.Spec.Tolerations
		if *changed {
			*explanation += ", "
		}
		*explanation += "tolerations"
		*changed = true
	}
}

func getRolloutInitContainer() []corev1.Container {
	containers := []corev1.Container{
		{
			Name: "rollout-extension",
			VolumeMounts: []corev1.VolumeMount{
				{
					Name:      "extensions",
					MountPath: "/tmp/extensions/",
				},
			},
			SecurityContext: &corev1.SecurityContext{
				RunAsUser:                int64Ptr(999),
				AllowPrivilegeEscalation: boolPtr(false),
				Capabilities: &corev1.Capabilities{
					Drop: []corev1.Capability{
						"ALL",
					},
				},
				ReadOnlyRootFilesystem: boolPtr(true),
				RunAsNonRoot:           boolPtr(true),
				SeccompProfile: &corev1.SeccompProfile{
					Type: "RuntimeDefault",
				},
			},
		},
	}

	if value, exists := os.LookupEnv(common.ArgoCDExtensionImageEnvName); exists {
		containers[0].Image = value
	} else {
		containers[0].Image = common.ArgoCDExtensionInstallerImage
		containers[0].Env = []corev1.EnvVar{
			{
				Name:  "EXTENSION_URL",
				Value: common.ArgoRolloutsExtensionURL,
			}}
	}
	return containers
}

func removeInitContainer(initContainers []corev1.Container, name string) []corev1.Container {
	for i, container := range initContainers {
		if container.Name == name {
			// Remove the init container by slicing it out
			return append(initContainers[:i], initContainers[i+1:]...)
		}
	}
	// If the init container is not found, return the original list
	return initContainers
}

func removeVolume(volumes []corev1.Volume, name string) []corev1.Volume {
	for i, volume := range volumes {
		if volume.Name == name {
			return append(volumes[:i], volumes[i+1:]...)
		}
	}
	return volumes
}

func removeVolumeMount(volumeMounts []corev1.VolumeMount, name string) []corev1.VolumeMount {
	for i, volumeMount := range volumeMounts {
		if volumeMount.Name == name {
			return append(volumeMounts[:i], volumeMounts[i+1:]...)
		}
	}
	return volumeMounts
}<|MERGE_RESOLUTION|>--- conflicted
+++ resolved
@@ -502,13 +502,9 @@
 					"ALL",
 				},
 			},
-<<<<<<< HEAD
 			ReadOnlyRootFilesystem: boolPtr(true),
 			RunAsNonRoot:           boolPtr(true),
 			RunAsUser:              int64Ptr(999),
-=======
-			RunAsNonRoot: boolPtr(true),
->>>>>>> 69c5a0d3
 			SeccompProfile: &corev1.SeccompProfile{
 				Type: "RuntimeDefault",
 			},
