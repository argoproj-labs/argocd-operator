--- conflicted
+++ resolved
@@ -22,11 +22,8 @@
 	"time"
 
 	"github.com/prometheus/client_golang/prometheus"
-<<<<<<< HEAD
-=======
 
 	argoproj "github.com/argoproj-labs/argocd-operator/api/v1beta1"
->>>>>>> d424ebd7
 
 	argoproj "github.com/argoproj-labs/argocd-operator/api/v1beta1"
 	"github.com/argoproj-labs/argocd-operator/common"
@@ -66,7 +63,6 @@
 	ManagedSourceNamespaces map[string]string
 	// Stores label selector used to reconcile a subset of ArgoCD
 	LabelSelector string
-<<<<<<< HEAD
 }
 
 // ArgoCDReconciler reconciles a ArgoCD object
@@ -91,8 +87,6 @@
 	AppController           *appcontroller.AppControllerReconciler
 	AppsetController        *applicationset.ApplicationSetReconciler
 	SSOController           *sso.SSOReconciler
-=======
->>>>>>> d424ebd7
 }
 
 var log = ctrl.Log.WithName("controller_argocd")
@@ -250,11 +244,7 @@
 		ReconcileTime.WithLabelValues(request.Namespace).Observe(time.Since(reconcileStartTS).Seconds())
 	}()
 
-<<<<<<< HEAD
 	reqLogger := ctrlLog.FromContext(ctx, "namespace", request.Namespace, "name", request.Name)
-=======
-	reqLogger := logr.FromContext(ctx, "namespace", request.Namespace, "name", request.Name)
->>>>>>> d424ebd7
 	reqLogger.Info("Reconciling ArgoCD")
 
 	argocd := &argoproj.ArgoCD{}
