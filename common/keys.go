--- conflicted
+++ resolved
@@ -162,19 +162,11 @@
 	// K8sKeyHostname is the resource hostname key for labels.
 	K8sKeyHostname = "kubernetes.io/hostname"
 
-<<<<<<< HEAD
-	// ArgoCDResourcesManagedByLabel is needed to identify namespace managed by an instance on ArgoCD
-	ArgoCDResourcesManagedByLabel = "argocd.argoproj.io/managed-by"
-
-	// ArgoCDAppsManagedByLabel is needed to identify namespace mentioned as sourceNamespace on ArgoCD
-	ArgoCDAppsManagedByLabel = "argocd.argoproj.io/managed-by-cluster-argocd"
-=======
 	// K8sKeyIngressClass is the ingress class key for labels.
 	K8sKeyIngressClass = "kubernetes.io/ingress.class"
 
 	// NginxIngressK8sKeyBackendProtocol is the backend-protocol key for labels.
 	NginxIngressK8sKeyBackendProtocol = "nginx.ingress.kubernetes.io/backend-protocol"
->>>>>>> ba3cdca9
 
 	// NginxIngressK8sKeyForceSSLRedirect is the ssl force-redirect key for labels.
 	NginxIngressK8sKeyForceSSLRedirect = "nginx.ingress.kubernetes.io/force-ssl-redirect"
